<?php $TRANSLATIONS = array(
"Unable to load list from App Store" => "Kunne ikke indlæse listen fra App Store",
<<<<<<< HEAD
"Authentication error" => "Adgangsfejl",
=======
>>>>>>> d1c0f2a7
"Group already exists" => "Gruppen findes allerede",
"Unable to add group" => "Gruppen kan ikke oprettes",
"Could not enable app. " => "Applikationen kunne ikke aktiveres.",
"Email saved" => "Email adresse gemt",
"Invalid email" => "Ugyldig email adresse",
"OpenID Changed" => "OpenID ændret",
"Invalid request" => "Ugyldig forespørgsel",
"Unable to delete group" => "Gruppen kan ikke slettes",
<<<<<<< HEAD
=======
"Authentication error" => "Adgangsfejl",
>>>>>>> d1c0f2a7
"Unable to delete user" => "Bruger kan ikke slettes",
"Language changed" => "Sprog ændret",
"Unable to add user to group %s" => "Brugeren kan ikke tilføjes til gruppen %s",
"Unable to remove user from group %s" => "Brugeren kan ikke fjernes fra gruppen %s",
"Disable" => "Deaktiver",
"Enable" => "Aktiver",
"Saving..." => "Gemmer...",
"__language_name__" => "Dansk",
<<<<<<< HEAD
"Security Warning" => "Sikkerhedsadvarsel",
"Your data directory and your files are probably accessible from the internet. The .htaccess file that ownCloud provides is not working. We strongly suggest that you configure your webserver in a way that the data directory is no longer accessible or you move the data directory outside the webserver document root." => "Din datamappe og dine filer er formentligt tilgængelige fra internettet.\n.htaccess-filen, som ownCloud leverer, fungerer ikke. Vi anbefaler stærkt, at du opsætter din server på en måde, så datamappen ikke længere er direkte tilgængelig, eller at du flytter datamappen udenfor serverens tilgængelige rodfilsystem.",
"Cron" => "Cron",
"Execute one task with each page loaded" => "Udfør en opgave med hver side indlæst",
"cron.php is registered at a webcron service. Call the cron.php page in the owncloud root once a minute over http." => "cron.php er registreret hos en webcron-tjeneste. Kald cron.php-siden i ownClouds rodmappe en gang i minuttet over http.",
"Use systems cron service. Call the cron.php file in the owncloud folder via a system cronjob once a minute." => "vend systemets cron-tjeneste. Kald cron.php-filen i ownCloud-mappen ved hjælp af systemets cronjob en gang i minuttet.",
"Sharing" => "Deling",
"Enable Share API" => "Aktiver dele API",
"Allow apps to use the Share API" => "Tillad apps a bruge dele APIen",
"Allow links" => "Tillad links",
"Allow users to share items to the public with links" => "Tillad brugere at dele elementer med offentligheden med links",
"Allow resharing" => "Tillad gendeling",
"Allow users to share items shared with them again" => "Tillad brugere at dele elementer, som er blevet delt med dem, videre til andre",
"Allow users to share with anyone" => "Tillad brugere at dele med hvem som helst",
"Allow users to only share with users in their groups" => "Tillad kun deling med brugere i brugerens egen gruppe",
"Log" => "Log",
"More" => "Mere",
"Developed by the <a href=\"http://ownCloud.org/contact\" target=\"_blank\">ownCloud community</a>, the <a href=\"https://github.com/owncloud\" target=\"_blank\">source code</a> is licensed under the <a href=\"http://www.gnu.org/licenses/agpl-3.0.html\" target=\"_blank\"><abbr title=\"Affero General Public License\">AGPL</abbr></a>." => "Udviklet af <a href=\"http://ownCloud.org/contact\" target=\"_blank\">ownClouds community</a>, og <a href=\"https://github.com/owncloud\" target=\"_blank\">kildekoden</a> er underlagt licensen <a href=\"http://www.gnu.org/licenses/agpl-3.0.html\" target=\"_blank\"><abbr title=\"Affero General Public License\">AGPL</abbr></a>.",
=======
>>>>>>> d1c0f2a7
"Add your App" => "Tilføj din App",
"More Apps" => "Flere Apps",
"Select an App" => "Vælg en App",
"See application page at apps.owncloud.com" => "Se applikationens side på apps.owncloud.com",
"<span class=\"licence\"></span>-licensed by <span class=\"author\"></span>" => "<span class=\"licence\"></span>-licenseret af <span class=\"author\"></span>",
"Documentation" => "Dokumentation",
"Managing Big Files" => "Håndter store filer",
"Ask a question" => "Stil et spørgsmål",
"Problems connecting to help database." => "Problemer med at forbinde til hjælpe-databasen.",
"Go there manually." => "Gå derhen manuelt.",
"Answer" => "Svar",
<<<<<<< HEAD
"You have used <strong>%s</strong> of the available <strong>%s<strong>" => "Du har brugt <strong>%s</strong> af de tilgængelige <strong>%s<strong>",
=======
>>>>>>> d1c0f2a7
"Desktop and Mobile Syncing Clients" => "Synkroniserings programmer for desktop og mobil",
"Download" => "Download",
"Your password was changed" => "Din adgangskode blev ændret",
"Unable to change your password" => "Ude af stand til at ændre dit kodeord",
"Current password" => "Nuværende adgangskode",
"New password" => "Ny adgangskode",
"show" => "vis",
"Change password" => "Skift kodeord",
"Email" => "Email",
"Your email address" => "Din emailadresse",
"Fill in an email address to enable password recovery" => "Indtast en emailadresse for at kunne få påmindelse om adgangskode",
"Language" => "Sprog",
"Help translate" => "Hjælp med oversættelsen",
"use this address to connect to your ownCloud in your file manager" => "benyt denne adresse til at forbinde til din ownCloud i din filbrowser",
"Developed by the <a href=\"http://ownCloud.org/contact\" target=\"_blank\">ownCloud community</a>, the <a href=\"https://github.com/owncloud\" target=\"_blank\">source code</a> is licensed under the <a href=\"http://www.gnu.org/licenses/agpl-3.0.html\" target=\"_blank\"><abbr title=\"Affero General Public License\">AGPL</abbr></a>." => "Udviklet af <a href=\"http://ownCloud.org/contact\" target=\"_blank\">ownClouds community</a>, og <a href=\"https://github.com/owncloud\" target=\"_blank\">kildekoden</a> er underlagt licensen <a href=\"http://www.gnu.org/licenses/agpl-3.0.html\" target=\"_blank\"><abbr title=\"Affero General Public License\">AGPL</abbr></a>.",
"Name" => "Navn",
"Password" => "Kodeord",
"Groups" => "Grupper",
"Create" => "Ny",
"Default Quota" => "Standard kvote",
"Other" => "Andet",
"Group Admin" => "Gruppe Administrator",
"Quota" => "Kvote",
"Delete" => "Slet"
);<|MERGE_RESOLUTION|>--- conflicted
+++ resolved
@@ -1,9 +1,5 @@
 <?php $TRANSLATIONS = array(
 "Unable to load list from App Store" => "Kunne ikke indlæse listen fra App Store",
-<<<<<<< HEAD
-"Authentication error" => "Adgangsfejl",
-=======
->>>>>>> d1c0f2a7
 "Group already exists" => "Gruppen findes allerede",
 "Unable to add group" => "Gruppen kan ikke oprettes",
 "Could not enable app. " => "Applikationen kunne ikke aktiveres.",
@@ -12,10 +8,7 @@
 "OpenID Changed" => "OpenID ændret",
 "Invalid request" => "Ugyldig forespørgsel",
 "Unable to delete group" => "Gruppen kan ikke slettes",
-<<<<<<< HEAD
-=======
 "Authentication error" => "Adgangsfejl",
->>>>>>> d1c0f2a7
 "Unable to delete user" => "Bruger kan ikke slettes",
 "Language changed" => "Sprog ændret",
 "Unable to add user to group %s" => "Brugeren kan ikke tilføjes til gruppen %s",
@@ -24,27 +17,6 @@
 "Enable" => "Aktiver",
 "Saving..." => "Gemmer...",
 "__language_name__" => "Dansk",
-<<<<<<< HEAD
-"Security Warning" => "Sikkerhedsadvarsel",
-"Your data directory and your files are probably accessible from the internet. The .htaccess file that ownCloud provides is not working. We strongly suggest that you configure your webserver in a way that the data directory is no longer accessible or you move the data directory outside the webserver document root." => "Din datamappe og dine filer er formentligt tilgængelige fra internettet.\n.htaccess-filen, som ownCloud leverer, fungerer ikke. Vi anbefaler stærkt, at du opsætter din server på en måde, så datamappen ikke længere er direkte tilgængelig, eller at du flytter datamappen udenfor serverens tilgængelige rodfilsystem.",
-"Cron" => "Cron",
-"Execute one task with each page loaded" => "Udfør en opgave med hver side indlæst",
-"cron.php is registered at a webcron service. Call the cron.php page in the owncloud root once a minute over http." => "cron.php er registreret hos en webcron-tjeneste. Kald cron.php-siden i ownClouds rodmappe en gang i minuttet over http.",
-"Use systems cron service. Call the cron.php file in the owncloud folder via a system cronjob once a minute." => "vend systemets cron-tjeneste. Kald cron.php-filen i ownCloud-mappen ved hjælp af systemets cronjob en gang i minuttet.",
-"Sharing" => "Deling",
-"Enable Share API" => "Aktiver dele API",
-"Allow apps to use the Share API" => "Tillad apps a bruge dele APIen",
-"Allow links" => "Tillad links",
-"Allow users to share items to the public with links" => "Tillad brugere at dele elementer med offentligheden med links",
-"Allow resharing" => "Tillad gendeling",
-"Allow users to share items shared with them again" => "Tillad brugere at dele elementer, som er blevet delt med dem, videre til andre",
-"Allow users to share with anyone" => "Tillad brugere at dele med hvem som helst",
-"Allow users to only share with users in their groups" => "Tillad kun deling med brugere i brugerens egen gruppe",
-"Log" => "Log",
-"More" => "Mere",
-"Developed by the <a href=\"http://ownCloud.org/contact\" target=\"_blank\">ownCloud community</a>, the <a href=\"https://github.com/owncloud\" target=\"_blank\">source code</a> is licensed under the <a href=\"http://www.gnu.org/licenses/agpl-3.0.html\" target=\"_blank\"><abbr title=\"Affero General Public License\">AGPL</abbr></a>." => "Udviklet af <a href=\"http://ownCloud.org/contact\" target=\"_blank\">ownClouds community</a>, og <a href=\"https://github.com/owncloud\" target=\"_blank\">kildekoden</a> er underlagt licensen <a href=\"http://www.gnu.org/licenses/agpl-3.0.html\" target=\"_blank\"><abbr title=\"Affero General Public License\">AGPL</abbr></a>.",
-=======
->>>>>>> d1c0f2a7
 "Add your App" => "Tilføj din App",
 "More Apps" => "Flere Apps",
 "Select an App" => "Vælg en App",
@@ -56,10 +28,6 @@
 "Problems connecting to help database." => "Problemer med at forbinde til hjælpe-databasen.",
 "Go there manually." => "Gå derhen manuelt.",
 "Answer" => "Svar",
-<<<<<<< HEAD
-"You have used <strong>%s</strong> of the available <strong>%s<strong>" => "Du har brugt <strong>%s</strong> af de tilgængelige <strong>%s<strong>",
-=======
->>>>>>> d1c0f2a7
 "Desktop and Mobile Syncing Clients" => "Synkroniserings programmer for desktop og mobil",
 "Download" => "Download",
 "Your password was changed" => "Din adgangskode blev ændret",
