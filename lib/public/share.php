<?php
/**
* ownCloud
*
* @author Michael Gapczynski
* @copyright 2012 Michael Gapczynski mtgap@owncloud.com
*
* This library is free software; you can redistribute it and/or
* modify it under the terms of the GNU AFFERO GENERAL PUBLIC LICENSE
* License as published by the Free Software Foundation; either
* version 3 of the License, or any later version.
*
* This library is distributed in the hope that it will be useful,
* but WITHOUT ANY WARRANTY; without even the implied warranty of
* MERCHANTABILITY or FITNESS FOR A PARTICULAR PURPOSE.  See the
* GNU AFFERO GENERAL PUBLIC LICENSE for more details.
*
* You should have received a copy of the GNU Affero General Public
* License along with this library.  If not, see <http://www.gnu.org/licenses/>.
*/
namespace OCP;

/**
* This class provides the ability for apps to share their content between users.
* Apps must create a backend class that implements OCP\Share_Backend and register it with this class.
*
* It provides the following hooks:
*  - post_shared
*/
class Share {

	const SHARE_TYPE_USER = 0;
	const SHARE_TYPE_GROUP = 1;
	const SHARE_TYPE_LINK = 3;
	const SHARE_TYPE_EMAIL = 4;
	const SHARE_TYPE_CONTACT = 5;
	const SHARE_TYPE_REMOTE = 6;

	/** CRUDS permissions (Create, Read, Update, Delete, Share) using a bitmask
	* Construct permissions for share() and setPermissions with Or (|) e.g. Give user read and update permissions: PERMISSION_READ | PERMISSION_UPDATE
	* Check if permission is granted with And (&) e.g. Check if delete is granted: if ($permissions & PERMISSION_DELETE)
	* Remove permissions with And (&) and Not (~) e.g. Remove the update permission: $permissions &= ~PERMISSION_UPDATE
	* Apps are required to handle permissions on their own, this class only stores and manages the permissions of shares
	* @see lib/public/constants.php
	*/

	const FORMAT_NONE = -1;
	const FORMAT_STATUSES = -2;
	const FORMAT_SOURCES = -3;

	const TOKEN_LENGTH = 32; // see db_structure.xml

	private static $shareTypeUserAndGroups = -1;
	private static $shareTypeGroupUserUnique = 2;
	private static $backends = array();
	private static $backendTypes = array();

	/**
	* @brief Register a sharing backend class that implements OCP\Share_Backend for an item type
	* @param string Item type
	* @param string Backend class
	* @param string (optional) Depends on item type
	* @param array (optional) List of supported file extensions if this item type depends on files
	* @return Returns true if backend is registered or false if error
	*/
	public static function registerBackend($itemType, $class, $collectionOf = null, $supportedFileExtensions = null) {
		if (self::isEnabled()) {
			if (!isset(self::$backendTypes[$itemType])) {
				self::$backendTypes[$itemType] = array('class' => $class, 'collectionOf' => $collectionOf, 'supportedFileExtensions' => $supportedFileExtensions);
				if(count(self::$backendTypes) === 1) {
					\OC_Util::addScript('core', 'share');
					\OC_Util::addStyle('core', 'share');
				}
				return true;
			}
			\OC_Log::write('OCP\Share', 'Sharing backend '.$class.' not registered, '.self::$backendTypes[$itemType]['class'].' is already registered for '.$itemType, \OC_Log::WARN);
		}
		return false;
	}

	/**
	* @brief Check if the Share API is enabled
	* @return Returns true if enabled or false
	*
	* The Share API is enabled by default if not configured
	*
	*/
	public static function isEnabled() {
		if (\OC_Appconfig::getValue('core', 'shareapi_enabled', 'yes') == 'yes') {
			return true;
		}
		return false;
	}

	/**
	* @brief Get the items of item type shared with the current user
	* @param string Item type
	* @param int Format (optional) Format type must be defined by the backend
	* @param int Number of items to return (optional) Returns all by default
	* @return Return depends on format
	*/
	public static function getItemsSharedWith($itemType, $format = self::FORMAT_NONE, $parameters = null, $limit = -1, $includeCollections = false) {
		return self::getItems($itemType, null, self::$shareTypeUserAndGroups, \OC_User::getUser(), null, $format, $parameters, $limit, $includeCollections);
	}

	/**
	* @brief Get the item of item type shared with the current user
	* @param string Item type
	* @param string Item target
	* @param int Format (optional) Format type must be defined by the backend
	* @return Return depends on format
	*/
	public static function getItemSharedWith($itemType, $itemTarget, $format = self::FORMAT_NONE, $parameters = null, $includeCollections = false) {
		return self::getItems($itemType, $itemTarget, self::$shareTypeUserAndGroups, \OC_User::getUser(), null, $format, $parameters, 1, $includeCollections);
	}

	/**
	* @brief Get the item of item type shared with the current user by source
	* @param string Item type
	* @param string Item source
	* @param int Format (optional) Format type must be defined by the backend
	* @return Return depends on format
	*/
	public static function getItemSharedWithBySource($itemType, $itemSource, $format = self::FORMAT_NONE, $parameters = null, $includeCollections = false) {
		return self::getItems($itemType, $itemSource, self::$shareTypeUserAndGroups, \OC_User::getUser(), null, $format, $parameters, 1, $includeCollections, true);
	}

	/**
	* @brief Get the item of item type shared by a link
	* @param string Item type
	* @param string Item source
	* @param string Owner of link
	* @return Item
	*/
	public static function getItemSharedWithByLink($itemType, $itemSource, $uidOwner) {
		return self::getItems($itemType, $itemSource, self::SHARE_TYPE_LINK, null, $uidOwner, self::FORMAT_NONE, null, 1);
	}

	/**
	 * @brief Get the item shared by a token
	 * @param string token
	 * @return Item
	 */
	public static function getShareByToken($token) {
		$query = \OC_DB::prepare('SELECT * FROM `*PREFIX*share` WHERE `token` = ?',1);
		$result = $query->execute(array($token));
		if (\OC_DB::isError($result)) {
			\OC_Log::write('OCP\Share', \OC_DB::getErrorMessage($result) . ', token=' . $token, \OC_Log::ERROR);
		}
		return $result->fetchRow();
	}

	/**
	* @brief Get the shared items of item type owned by the current user
	* @param string Item type
	* @param int Format (optional) Format type must be defined by the backend
	* @param int Number of items to return (optional) Returns all by default
	* @return Return depends on format
	*/
	public static function getItemsShared($itemType, $format = self::FORMAT_NONE, $parameters = null, $limit = -1, $includeCollections = false) {
		return self::getItems($itemType, null, null, null, \OC_User::getUser(), $format, $parameters, $limit, $includeCollections);
	}

	/**
	* @brief Get the shared item of item type owned by the current user
	* @param string Item type
	* @param string Item source
	* @param int Format (optional) Format type must be defined by the backend
	* @return Return depends on format
	*/
	public static function getItemShared($itemType, $itemSource, $format = self::FORMAT_NONE, $parameters = null, $includeCollections = false) {
		return self::getItems($itemType, $itemSource, null, null, \OC_User::getUser(), $format, $parameters, -1, $includeCollections);
	}

	/**
	* @brief Share an item with a user, group, or via private link
	* @param string Item type
	* @param string Item source
	* @param int SHARE_TYPE_USER, SHARE_TYPE_GROUP, or SHARE_TYPE_LINK
	* @param string User or group the item is being shared with
	* @param int CRUDS permissions
	* @return bool|string Returns true on success or false on failure, Returns token on success for links
	*/
	public static function shareItem($itemType, $itemSource, $shareType, $shareWith, $permissions) {
		$uidOwner = \OC_User::getUser();
		$sharingPolicy = \OC_Appconfig::getValue('core', 'shareapi_share_policy', 'global');
		// Verify share type and sharing conditions are met
		if ($shareType === self::SHARE_TYPE_USER) {
			if ($shareWith == $uidOwner) {
				$message = 'Sharing '.$itemSource.' failed, because the user '.$shareWith.' is the item owner';
				\OC_Log::write('OCP\Share', $message, \OC_Log::ERROR);
				throw new \Exception($message);
			}
			if (!\OC_User::userExists($shareWith)) {
				$message = 'Sharing '.$itemSource.' failed, because the user '.$shareWith.' does not exist';
				\OC_Log::write('OCP\Share', $message, \OC_Log::ERROR);
				throw new \Exception($message);
			}
			if ($sharingPolicy == 'groups_only') {
				$inGroup = array_intersect(\OC_Group::getUserGroups($uidOwner), \OC_Group::getUserGroups($shareWith));
				if (empty($inGroup)) {
					$message = 'Sharing '.$itemSource.' failed, because the user '.$shareWith.' is not a member of any groups that '.$uidOwner.' is a member of';
					\OC_Log::write('OCP\Share', $message, \OC_Log::ERROR);
					throw new \Exception($message);
				}
			}
			// Check if the item source is already shared with the user, either from the same owner or a different user
			if ($checkExists = self::getItems($itemType, $itemSource, self::$shareTypeUserAndGroups, $shareWith, null, self::FORMAT_NONE, null, 1, true, true)) {
				// Only allow the same share to occur again if it is the same owner and is not a user share, this use case is for increasing permissions for a specific user
				if ($checkExists['uid_owner'] != $uidOwner || $checkExists['share_type'] == $shareType) {
					$message = 'Sharing '.$itemSource.' failed, because this item is already shared with '.$shareWith;
					\OC_Log::write('OCP\Share', $message, \OC_Log::ERROR);
					throw new \Exception($message);
				}
			}
		} else if ($shareType === self::SHARE_TYPE_GROUP) {
			if (!\OC_Group::groupExists($shareWith)) {
				$message = 'Sharing '.$itemSource.' failed, because the group '.$shareWith.' does not exist';
				\OC_Log::write('OCP\Share', $message, \OC_Log::ERROR);
				throw new \Exception($message);
			}
			if ($sharingPolicy == 'groups_only' && !\OC_Group::inGroup($uidOwner, $shareWith)) {
				$message = 'Sharing '.$itemSource.' failed, because '.$uidOwner.' is not a member of the group '.$shareWith;
				\OC_Log::write('OCP\Share', $message, \OC_Log::ERROR);
				throw new \Exception($message);
			}
			// Check if the item source is already shared with the group, either from the same owner or a different user
			// The check for each user in the group is done inside the put() function
			if ($checkExists = self::getItems($itemType, $itemSource, self::SHARE_TYPE_GROUP, $shareWith, null, self::FORMAT_NONE, null, 1, true, true)) {
				// Only allow the same share to occur again if it is the same owner and is not a group share, this use case is for increasing permissions for a specific user
				if ($checkExists['uid_owner'] != $uidOwner || $checkExists['share_type'] == $shareType) {
					$message = 'Sharing '.$itemSource.' failed, because this item is already shared with '.$shareWith;
					\OC_Log::write('OCP\Share', $message, \OC_Log::ERROR);
					throw new \Exception($message);
				}
			}
			// Convert share with into an array with the keys group and users
			$group = $shareWith;
			$shareWith = array();
			$shareWith['group'] = $group;
			$shareWith['users'] = array_diff(\OC_Group::usersInGroup($group), array($uidOwner));
		} else if ($shareType === self::SHARE_TYPE_LINK) {
			if (\OC_Appconfig::getValue('core', 'shareapi_allow_links', 'yes') == 'yes') {
				// when updating a link share
				if ($checkExists = self::getItems($itemType, $itemSource, self::SHARE_TYPE_LINK, null, $uidOwner, self::FORMAT_NONE, null, 1)) {
					// remember old token
					$oldToken = $checkExists['token'];
					//delete the old share
					self::delete($checkExists['id']);
				}

				// Generate hash of password - same method as user passwords
				if (isset($shareWith)) {
					$forcePortable = (CRYPT_BLOWFISH != 1);
					$hasher = new \PasswordHash(8, $forcePortable);
					$shareWith = $hasher->HashPassword($shareWith.\OC_Config::getValue('passwordsalt', ''));
				}

				// Generate token
				if (isset($oldToken)) {
					$token = $oldToken;
				} else {
					$token = \OC_Util::generate_random_bytes(self::TOKEN_LENGTH);
				}
				$result = self::put($itemType, $itemSource, $shareType, $shareWith, $uidOwner, $permissions, null, $token);
				if ($result) {
					return $token;
				} else {
					return false;
				}
			}
			$message = 'Sharing '.$itemSource.' failed, because sharing with links is not allowed';
			\OC_Log::write('OCP\Share', $message, \OC_Log::ERROR);
			throw new \Exception($message);
			return false;
// 		} else if ($shareType === self::SHARE_TYPE_CONTACT) {
// 			if (!\OC_App::isEnabled('contacts')) {
// 				$message = 'Sharing '.$itemSource.' failed, because the contacts app is not enabled';
// 				\OC_Log::write('OCP\Share', $message, \OC_Log::ERROR);
// 				return false;
// 			}
// 			$vcard = \OC_Contacts_App::getContactVCard($shareWith);
// 			if (!isset($vcard)) {
// 				$message = 'Sharing '.$itemSource.' failed, because the contact does not exist';
// 				\OC_Log::write('OCP\Share', $message, \OC_Log::ERROR);
// 				throw new \Exception($message);
// 			}
// 			$details = \OC_Contacts_VCard::structureContact($vcard);
// 			// TODO Add ownCloud user to contacts vcard
// 			if (!isset($details['EMAIL'])) {
// 				$message = 'Sharing '.$itemSource.' failed, because no email address is associated with the contact';
// 				\OC_Log::write('OCP\Share', $message, \OC_Log::ERROR);
// 				throw new \Exception($message);
// 			}
// 			return self::shareItem($itemType, $itemSource, self::SHARE_TYPE_EMAIL, $details['EMAIL'], $permissions);
		} else {
			// Future share types need to include their own conditions
			$message = 'Share type '.$shareType.' is not valid for '.$itemSource;
			\OC_Log::write('OCP\Share', $message, \OC_Log::ERROR);
			throw new \Exception($message);
		}
		// If the item is a folder, scan through the folder looking for equivalent item types
		if ($itemType == 'folder') {
			$parentFolder = self::put('folder', $itemSource, $shareType, $shareWith, $uidOwner, $permissions, true);
			if ($parentFolder && $files = \OC\Files\Filesystem::getDirectoryContent($itemSource)) {
				for ($i = 0; $i < count($files); $i++) {
					$name = substr($files[$i]['name'], strpos($files[$i]['name'], $itemSource) - strlen($itemSource));
<<<<<<< HEAD
					if ($files[$i]['mimetype'] == 'httpd/unix-directory' && $children = \OC\Files\Filesystem::getDirectoryContent($name, '/')) {
=======
					if ($files[$i]['mimetype'] == 'httpd/unix-directory'
						&& $children = \OC_Files::getDirectoryContent($name, '/')
					) {
>>>>>>> 1d57a2e2
						// Continue scanning into child folders
						array_push($files, $children);
					} else {
						// Check file extension for an equivalent item type to convert to
						$extension = strtolower(substr($itemSource, strrpos($itemSource, '.') + 1));
						foreach (self::$backends as $type => $backend) {
							if (isset($backend->dependsOn) && $backend->dependsOn == 'file' && isset($backend->supportedFileExtensions) && in_array($extension, $backend->supportedFileExtensions)) {
								$itemType = $type;
								break;
							}
						}
						// Pass on to put() to check if this item should be converted, the item won't be inserted into the database unless it can be converted
						self::put($itemType, $name, $shareType, $shareWith, $uidOwner, $permissions, $parentFolder);
					}
				}
				return true;
			}
			return false;
		} else {
			// Put the item into the database
			return self::put($itemType, $itemSource, $shareType, $shareWith, $uidOwner, $permissions);
		}
	}

	/**
	* @brief Unshare an item from a user, group, or delete a private link
	* @param string Item type
	* @param string Item source
	* @param int SHARE_TYPE_USER, SHARE_TYPE_GROUP, or SHARE_TYPE_LINK
	* @param string User or group the item is being shared with
	* @return Returns true on success or false on failure
	*/
	public static function unshare($itemType, $itemSource, $shareType, $shareWith) {
		if ($item = self::getItems($itemType, $itemSource, $shareType, $shareWith, \OC_User::getUser(), self::FORMAT_NONE, null, 1)) {
			self::delete($item['id']);
			return true;
		}
		return false;
	}

	/**
	* @brief Unshare an item from all users, groups, and remove all links
	* @param string Item type
	* @param string Item source
	* @return Returns true on success or false on failure
	*/
	public static function unshareAll($itemType, $itemSource) {
		if ($shares = self::getItemShared($itemType, $itemSource)) {
			foreach ($shares as $share) {
				self::delete($share['id']);
			}
			return true;
		}
		return false;
	}

	/**
	* @brief Unshare an item shared with the current user
	* @param string Item type
	* @param string Item target
	* @return Returns true on success or false on failure
	*
	* Unsharing from self is not allowed for items inside collections
	*
	*/
	public static function unshareFromSelf($itemType, $itemTarget) {
		if ($item = self::getItemSharedWith($itemType, $itemTarget)) {
			if ((int)$item['share_type'] === self::SHARE_TYPE_GROUP) {
				// Insert an extra row for the group share and set permission to 0 to prevent it from showing up for the user
				$query = \OC_DB::prepare('INSERT INTO `*PREFIX*share` (`item_type`, `item_source`, `item_target`, `parent`, `share_type`, `share_with`, `uid_owner`, `permissions`, `stime`, `file_source`, `file_target`) VALUES (?,?,?,?,?,?,?,?,?,?,?)');
				$query->execute(array($item['item_type'], $item['item_source'], $item['item_target'], $item['id'], self::$shareTypeGroupUserUnique, \OC_User::getUser(), $item['uid_owner'], 0, $item['stime'], $item['file_source'], $item['file_target']));
				\OC_DB::insertid('*PREFIX*share');
				// Delete all reshares by this user of the group share
				self::delete($item['id'], true, \OC_User::getUser());
			} else if ((int)$item['share_type'] === self::$shareTypeGroupUserUnique) {
				// Set permission to 0 to prevent it from showing up for the user
				$query = \OC_DB::prepare('UPDATE `*PREFIX*share` SET `permissions` = ? WHERE `id` = ?');
				$query->execute(array(0, $item['id']));
				self::delete($item['id'], true);
			} else {
				self::delete($item['id']);
			}
			return true;
		}
		return false;
	}

	/**
	* @brief Set the permissions of an item for a specific user or group
	* @param string Item type
	* @param string Item source
	* @param int SHARE_TYPE_USER, SHARE_TYPE_GROUP, or SHARE_TYPE_LINK
	* @param string User or group the item is being shared with
	* @param int CRUDS permissions
	* @return Returns true on success or false on failure
	*/
	public static function setPermissions($itemType, $itemSource, $shareType, $shareWith, $permissions) {
		if ($item = self::getItems($itemType, $itemSource, $shareType, $shareWith, \OC_User::getUser(), self::FORMAT_NONE, null, 1, false)) {
			// Check if this item is a reshare and verify that the permissions granted don't exceed the parent shared item
			if (isset($item['parent'])) {
				$query = \OC_DB::prepare('SELECT `permissions` FROM `*PREFIX*share` WHERE `id` = ?', 1);
				$result = $query->execute(array($item['parent']))->fetchRow();
				if (~(int)$result['permissions'] & $permissions) {
					$message = 'Setting permissions for '.$itemSource.' failed, because the permissions exceed permissions granted to '.\OC_User::getUser();
					\OC_Log::write('OCP\Share', $message, \OC_Log::ERROR);
					throw new \Exception($message);
				}
			}
			$query = \OC_DB::prepare('UPDATE `*PREFIX*share` SET `permissions` = ? WHERE `id` = ?');
			$query->execute(array($permissions, $item['id']));
			// Check if permissions were removed
			if ($item['permissions'] & ~$permissions) {
				// If share permission is removed all reshares must be deleted
				if (($item['permissions'] & PERMISSION_SHARE) && (~$permissions & PERMISSION_SHARE)) {
					self::delete($item['id'], true);
				} else {
					$ids = array();
					$parents = array($item['id']);
					while (!empty($parents)) {
						$parents = "'".implode("','", $parents)."'";
						$query = \OC_DB::prepare('SELECT `id`, `permissions` FROM `*PREFIX*share` WHERE `parent` IN ('.$parents.')');
						$result = $query->execute();
						// Reset parents array, only go through loop again if items are found that need permissions removed
						$parents = array();
						while ($item = $result->fetchRow()) {
							// Check if permissions need to be removed
							if ($item['permissions'] & ~$permissions) {
								// Add to list of items that need permissions removed
								$ids[] = $item['id'];
								$parents[] = $item['id'];
							}
						}
					}
					// Remove the permissions for all reshares of this item
					if (!empty($ids)) {
						$ids = "'".implode("','", $ids)."'";
						$query = \OC_DB::prepare('UPDATE `*PREFIX*share` SET `permissions` = `permissions` & ? WHERE `id` IN ('.$ids.')');
						$query->execute(array($permissions));
					}
				}
			}
			return true;
		}
		$message = 'Setting permissions for '.$itemSource.' failed, because the item was not found';
		\OC_Log::write('OCP\Share', $message, \OC_Log::ERROR);
		throw new \Exception($message);
	}

	public static function setExpirationDate($itemType, $itemSource, $date) {
		if ($items = self::getItems($itemType, $itemSource, null, null, \OC_User::getUser(), self::FORMAT_NONE, null, -1, false)) {
			if (!empty($items)) {
				if ($date == '') {
					$date = null;
				} else {
					$date = new \DateTime($date);
					$date = date('Y-m-d H:i', $date->format('U') - $date->getOffset());
				}
				$query = \OC_DB::prepare('UPDATE `*PREFIX*share` SET `expiration` = ? WHERE `id` = ?');
				foreach ($items as $item) {
					$query->execute(array($date, $item['id']));
				}
				return true;
			}
		}
		return false;
	}

	/**
	* @brief Get the backend class for the specified item type
	* @param string Item type
	* @return Sharing backend object
	*/
	private static function getBackend($itemType) {
		if (isset(self::$backends[$itemType])) {
			return self::$backends[$itemType];
		} else if (isset(self::$backendTypes[$itemType]['class'])) {
			$class = self::$backendTypes[$itemType]['class'];
			if (class_exists($class)) {
				self::$backends[$itemType] = new $class;
				if (!(self::$backends[$itemType] instanceof Share_Backend)) {
					$message = 'Sharing backend '.$class.' must implement the interface OCP\Share_Backend';
					\OC_Log::write('OCP\Share', $message, \OC_Log::ERROR);
					throw new \Exception($message);
				}
				return self::$backends[$itemType];
			} else {
				$message = 'Sharing backend '.$class.' not found';
				\OC_Log::write('OCP\Share', $message, \OC_Log::ERROR);
				throw new \Exception($message);
			}
		}
		$message = 'Sharing backend for '.$itemType.' not found';
		\OC_Log::write('OCP\Share', $message, \OC_Log::ERROR);
		throw new \Exception($message);
	}

	/**
	* @brief Get a list of collection item types for the specified item type
	* @param string Item type
	* @return array
	*/
	private static function getCollectionItemTypes($itemType) {
		$collectionTypes = array($itemType);
		foreach (self::$backendTypes as $type => $backend) {
			if (in_array($backend['collectionOf'], $collectionTypes)) {
				$collectionTypes[] = $type;
			}
		}
		if (!self::getBackend($itemType) instanceof Share_Backend_Collection) {
			unset($collectionTypes[0]);
		}
		// Return array if collections were found or the item type is a collection itself - collections can be inside collections
		if (count($collectionTypes) > 0) {
			return $collectionTypes;
		}
		return false;
	}

	/**
	* @brief Get shared items from the database
	* @param string Item type
	* @param string Item source or target (optional)
	* @param int SHARE_TYPE_USER, SHARE_TYPE_GROUP, SHARE_TYPE_LINK, $shareTypeUserAndGroups, or $shareTypeGroupUserUnique
	* @param string User or group the item is being shared with
	* @param string User that is the owner of shared items (optional)
	* @param int Format to convert items to with formatItems()
	* @param mixed Parameters to pass to formatItems()
	* @param int Number of items to return, -1 to return all matches (optional)
	* @param bool Include collection item types (optional)
	* @return mixed
	*
	* See public functions getItem(s)... for parameter usage
	*
	*/
	private static function getItems($itemType, $item = null, $shareType = null, $shareWith = null, $uidOwner = null, $format = self::FORMAT_NONE, $parameters = null, $limit = -1, $includeCollections = false, $itemShareWithBySource = false) {
		if (!self::isEnabled()) {
			if ($limit == 1 || (isset($uidOwner) && isset($item))) {
				return false;
			} else {
				return array();
			}
		}
		$backend = self::getBackend($itemType);
		// Get filesystem root to add it to the file target and remove from the file source, match file_source with the file cache
		if ($itemType == 'file' || $itemType == 'folder') {
			$root = \OC\Files\Filesystem::getRoot();
			$where = 'INNER JOIN `*PREFIX*filecache` ON `file_source` = `*PREFIX*filecache`.`fileid`';
			if (!isset($item)) {
				$where .= ' WHERE `file_target` IS NOT NULL';
			}
			$fileDependent = true;
			$queryArgs = array();
		} else {
			$fileDependent = false;
			$root = '';
			if ($includeCollections && !isset($item) && ($collectionTypes = self::getCollectionItemTypes($itemType))) {
				// If includeCollections is true, find collections of this item type, e.g. a music album contains songs
				if (!in_array($itemType, $collectionTypes)) {
					$itemTypes = array_merge(array($itemType), $collectionTypes);
				} else {
					$itemTypes = $collectionTypes;
				}
				$placeholders = join(',', array_fill(0, count($itemTypes), '?'));
				$where = ' WHERE `item_type` IN ('.$placeholders.'))';
				$queryArgs = $itemTypes;
			} else {
				$where = ' WHERE `item_type` = ?';
				$queryArgs = array($itemType);
			}
		}
		if (isset($shareType)) {
			// Include all user and group items
			if ($shareType == self::$shareTypeUserAndGroups && isset($shareWith)) {
				$where .= ' AND `share_type` IN (?,?,?)';
				$queryArgs[] = self::SHARE_TYPE_USER;
				$queryArgs[] = self::SHARE_TYPE_GROUP;
				$queryArgs[] = self::$shareTypeGroupUserUnique;
				$userAndGroups = array_merge(array($shareWith), \OC_Group::getUserGroups($shareWith));
				$placeholders = join(',', array_fill(0, count($userAndGroups), '?'));
				$where .= ' AND `share_with` IN ('.$placeholders.')';
				$queryArgs = array_merge($queryArgs, $userAndGroups);
				// Don't include own group shares
				$where .= ' AND `uid_owner` != ?';
				$queryArgs[] = $shareWith;
			} else {
				$where .= ' AND `share_type` = ?';
				$queryArgs[] = $shareType;
				if (isset($shareWith)) {
					$where .= ' AND `share_with` = ?';
					$queryArgs[] = $shareWith;
				}
			}
		}
		if (isset($uidOwner)) {
			$where .= ' AND `uid_owner` = ?';
			$queryArgs[] = $uidOwner;
			if (!isset($shareType)) {
				// Prevent unique user targets for group shares from being selected
				$where .= ' AND `share_type` != ?';
				$queryArgs[] = self::$shareTypeGroupUserUnique;
			}
			if ($itemType == 'file' || $itemType == 'folder') {
				$column = 'file_source';
			} else {
				$column = 'item_source';
			}
		} else {
			if ($itemType == 'file' || $itemType == 'folder') {
				$column = 'file_target';
			} else {
				$column = 'item_target';
			}
		}
		if (isset($item)) {
			if ($includeCollections && $collectionTypes = self::getCollectionItemTypes($itemType)) {
				$where .= ' AND (';
			} else {
				$where .= ' AND';
			}
			// If looking for own shared items, check item_source else check item_target
			if (isset($uidOwner) || $itemShareWithBySource) {
				// If item type is a file, file source needs to be checked in case the item was converted
				if ($itemType == 'file' || $itemType == 'folder') {
					$where .= ' `file_source` = ?';
					$column = 'file_source';
				} else {
					$where .= ' `item_source` = ?';
					$column = 'item_source';
				}
			} else {
				if ($itemType == 'file' || $itemType == 'folder') {
					$where .= ' `file_target` = ?';
					$item = \OC\Files\Filesystem::normalizePath($item);
				} else {
					$where .= ' `item_target` = ?';
				}
			}
			$queryArgs[] = $item;
			if ($includeCollections && $collectionTypes) {
				$placeholders = join(',', array_fill(0, count($collectionTypes), '?'));
				$where .= ' OR `item_type` IN ('.$placeholders.'))';
				$queryArgs = array_merge($queryArgs, $collectionTypes);
			}
		}
		if ($limit != -1 && !$includeCollections) {
			if ($shareType == self::$shareTypeUserAndGroups) {
				// Make sure the unique user target is returned if it exists, unique targets should follow the group share in the database
				// If the limit is not 1, the filtering can be done later
				$where .= ' ORDER BY `*PREFIX*share`.`id` DESC';
			}
			// The limit must be at least 3, because filtering needs to be done
			if ($limit < 3) {
				$queryLimit = 3;
			} else {
				$queryLimit = $limit;
			}
		} else {
			$queryLimit = null;
		}
		// TODO Optimize selects
		if ($format == self::FORMAT_STATUSES) {
			if ($itemType == 'file' || $itemType == 'folder') {
				$select = '`*PREFIX*share`.`id`, `item_type`, `*PREFIX*share`.`parent`, `share_type`, `file_source`, `path`, `expiration`';
			} else {
				$select = '`id`, `item_type`, `item_source`, `parent`, `share_type`, `expiration`';
			}
		} else {
			if (isset($uidOwner)) {
				if ($itemType == 'file' || $itemType == 'folder') {
					$select = '`*PREFIX*share`.`id`, `item_type`, `*PREFIX*share`.`parent`, `share_type`, `share_with`, `file_source`, `path`, `permissions`, `stime`, `expiration`, `token`';
				} else {
					$select = '`id`, `item_type`, `item_source`, `parent`, `share_type`, `share_with`, `permissions`, `stime`, `file_source`, `expiration`, `token`';
				}
			} else {
				if ($fileDependent) {
<<<<<<< HEAD
					if (($itemType == 'file' || $itemType == 'folder') && $format == \OC_Share_Backend_File::FORMAT_GET_FOLDER_CONTENTS || $format == \OC_Share_Backend_File::FORMAT_FILE_APP_ROOT) {
						$select = '`*PREFIX*share`.`id`, `item_type`, `*PREFIX*share`.`parent`, `uid_owner`, `share_type`, `share_with`, `file_source`, `path`, `file_target`, `permissions`, `expiration`, `storage`, `*PREFIX*filecache`.`parent` as `file_parent`, `name`, `mtime`, `mimetype`, `mimepart`, `size`, `encrypted`';
=======
					if (($itemType == 'file' || $itemType == 'folder')
						&& $format == \OC_Share_Backend_File::FORMAT_FILE_APP
						|| $format == \OC_Share_Backend_File::FORMAT_FILE_APP_ROOT
					) {
						$select = '`*PREFIX*share`.`id`, `item_type`, `*PREFIX*share`.`parent`, `uid_owner`, '
								 .'`share_type`, `share_with`, `file_source`, `path`, `file_target`, `permissions`, '
								 .'`expiration`, `name`, `ctime`, `mtime`, `mimetype`, `size`, `encrypted`, '
								 .'`versioned`, `writable`';
>>>>>>> 1d57a2e2
					} else {
						$select = '`*PREFIX*share`.`id`, `item_type`, `item_source`, `item_target`, `*PREFIX*share`.`parent`, `share_type`, `share_with`, `uid_owner`, `file_source`, `path`, `file_target`, `permissions`, `stime`, `expiration`, `token`';
					}
				} else {
					$select = '*';
				}
			}
		}
		$root = strlen($root);
		$query = \OC_DB::prepare('SELECT '.$select.' FROM `*PREFIX*share` '.$where, $queryLimit);
		$result = $query->execute($queryArgs);
		if (\OC_DB::isError($result)) {
			\OC_Log::write('OCP\Share', \OC_DB::getErrorMessage($result) . ', select=' . $select . ' where=' . $where, \OC_Log::ERROR);
		}
		$items = array();
		$targets = array();
		while ($row = $result->fetchRow()) {
			// Filter out duplicate group shares for users with unique targets
			if ($row['share_type'] == self::$shareTypeGroupUserUnique && isset($items[$row['parent']])) {
				$row['share_type'] = self::SHARE_TYPE_GROUP;
				$row['share_with'] = $items[$row['parent']]['share_with'];
				// Remove the parent group share
				unset($items[$row['parent']]);
				if ($row['permissions'] == 0) {
					continue;
				}
			} else if (!isset($uidOwner)) {
				// Check if the same target already exists
				if (isset($targets[$row[$column]])) {
					// Check if the same owner shared with the user twice through a group and user share - this is allowed
					$id = $targets[$row[$column]];
					if ($items[$id]['uid_owner'] == $row['uid_owner']) {
						// Switch to group share type to ensure resharing conditions aren't bypassed
						if ($items[$id]['share_type'] != self::SHARE_TYPE_GROUP) {
							$items[$id]['share_type'] = self::SHARE_TYPE_GROUP;
							$items[$id]['share_with'] = $row['share_with'];
						}
						// Switch ids if sharing permission is granted on only one share to ensure correct parent is used if resharing
						if (~(int)$items[$id]['permissions'] & PERMISSION_SHARE && (int)$row['permissions'] & PERMISSION_SHARE) {
							$items[$row['id']] = $items[$id];
							unset($items[$id]);
							$id = $row['id'];
						}
						// Combine the permissions for the item
						$items[$id]['permissions'] |= (int)$row['permissions'];
						continue;
					}
				} else {
					$targets[$row[$column]] = $row['id'];
				}
			}
			// Remove root from file source paths if retrieving own shared items
			if (isset($uidOwner) && isset($row['path'])) {
				if (isset($row['parent'])) {
					$row['path'] = '/Shared/'.basename($row['path']);
				} else {
					// Strip 'files' from path
					$row['path'] = substr($row['path'], 5);
				}
			}
			if (isset($row['expiration'])) {
				$time = new \DateTime();
				if ($row['expiration'] < date('Y-m-d H:i', $time->format('U') - $time->getOffset())) {
					self::delete($row['id']);
					continue;
				}
			}
			$items[$row['id']] = $row;
		}
		if (!empty($items)) {
			$collectionItems = array();
			foreach ($items as &$row) {
				// Return only the item instead of a 2-dimensional array
				if ($limit == 1 && $row[$column] == $item && ($row['item_type'] == $itemType || $itemType == 'file')) {
					if ($format == self::FORMAT_NONE) {
						return $row;
					} else {
						break;
					}
				}
				// Check if this is a collection of the requested item type
				if ($includeCollections && $collectionTypes && in_array($row['item_type'], $collectionTypes)) {
					if (($collectionBackend = self::getBackend($row['item_type'])) && $collectionBackend instanceof Share_Backend_Collection) {
						// Collections can be inside collections, check if the item is a collection
						if (isset($item) && $row['item_type'] == $itemType && $row[$column] == $item) {
							$collectionItems[] = $row;
						} else {
							$collection = array();
							$collection['item_type'] = $row['item_type'];
							if ($row['item_type'] == 'file' || $row['item_type'] == 'folder') {
								$collection['path'] = basename($row['path']);
							}
							$row['collection'] = $collection;
							// Fetch all of the children sources
							$children = $collectionBackend->getChildren($row[$column]);
							foreach ($children as $child) {
								$childItem = $row;
								$childItem['item_type'] = $itemType;
								if ($row['item_type'] != 'file' && $row['item_type'] != 'folder') {
									$childItem['item_source'] = $child['source'];
									$childItem['item_target'] = $child['target'];
								}
								if ($backend instanceof Share_Backend_File_Dependent) {
									if ($row['item_type'] == 'file' || $row['item_type'] == 'folder') {
										$childItem['file_source'] = $child['source'];
									} else {
										$meta = \OC\Files\Filesystem::getFileInfo($child['file_path']);
										$childItem['file_source'] = $meta['fileid'];
									}
									$childItem['file_target'] = \OC\Files\Filesystem::normalizePath($child['file_path']);
								}
								if (isset($item)) {
									if ($childItem[$column] == $item) {
										// Return only the item instead of a 2-dimensional array
										if ($limit == 1) {
											if ($format == self::FORMAT_NONE) {
												return $childItem;
											} else {
												// Unset the items array and break out of both loops
												$items = array();
												$items[] = $childItem;
												break 2;
											}
										} else {
											$collectionItems[] = $childItem;
										}
									}
								} else {
									$collectionItems[] = $childItem;
								}
							}
						}
					}
					// Remove collection item
					unset($items[$row['id']]);
				}
			}
			if (!empty($collectionItems)) {
				$items = array_merge($items, $collectionItems);
			}
			if (empty($items) && $limit == 1) {
				return false;
			}
			if ($format == self::FORMAT_NONE) {
				return $items;
			} else if ($format == self::FORMAT_STATUSES) {
				$statuses = array();
				// Switch column to path for files and folders, used for determining statuses inside of folders
				if ($itemType == 'file' || $itemType == 'folder') {
					$column = 'path';
				}
				foreach ($items as $item) {
					if ($item['share_type'] == self::SHARE_TYPE_LINK) {
						$statuses[$item[$column]] = true;
					} else if (!isset($statuses[$item[$column]])) {
						$statuses[$item[$column]] = false;
					}
				}
				return $statuses;
			} else {
				return $backend->formatItems($items, $format, $parameters);
			}
		} else if ($limit == 1 || (isset($uidOwner) && isset($item))) {
			return false;
		}
		return array();
	}

	/**
	* @brief Put shared item into the database
	* @param string Item type
	* @param string Item source
	* @param int SHARE_TYPE_USER, SHARE_TYPE_GROUP, or SHARE_TYPE_LINK
	* @param string User or group the item is being shared with
	* @param int CRUDS permissions
	* @param bool|array Parent folder target (optional)
	* @return bool Returns true on success or false on failure
	*/
	private static function put($itemType, $itemSource, $shareType, $shareWith, $uidOwner, $permissions, $parentFolder = null, $token = null) {
		$backend = self::getBackend($itemType);
		// Check if this is a reshare
		if ($checkReshare = self::getItemSharedWithBySource($itemType, $itemSource, self::FORMAT_NONE, null, true)) {
			// Check if attempting to share back to owner
			if ($checkReshare['uid_owner'] == $shareWith && $shareType == self::SHARE_TYPE_USER) {
				$message = 'Sharing '.$itemSource.' failed, because the user '.$shareWith.' is the original sharer';
				\OC_Log::write('OCP\Share', $message, \OC_Log::ERROR);
				throw new \Exception($message);
			}
			// Check if share permissions is granted
			if ((int)$checkReshare['permissions'] & PERMISSION_SHARE) {
				if (~(int)$checkReshare['permissions'] & $permissions) {
					$message = 'Sharing '.$itemSource.' failed, because the permissions exceed permissions granted to '.$uidOwner;
					\OC_Log::write('OCP\Share', $message, \OC_Log::ERROR);
					throw new \Exception($message);
				} else {
					// TODO Don't check if inside folder
					$parent = $checkReshare['id'];
					$itemSource = $checkReshare['item_source'];
					$fileSource = $checkReshare['file_source'];
					$suggestedItemTarget = $checkReshare['item_target'];
					$suggestedFileTarget = $checkReshare['file_target'];
					$filePath = $checkReshare['file_target'];
				}
			} else {
				$message = 'Sharing '.$itemSource.' failed, because resharing is not allowed';
				\OC_Log::write('OCP\Share', $message, \OC_Log::ERROR);
				throw new \Exception($message);
			}
		} else {
			$parent = null;
			$suggestedItemTarget = null;
			$suggestedFileTarget = null;
			if (!$backend->isValidSource($itemSource, $uidOwner)) {
				$message = 'Sharing '.$itemSource.' failed, because the sharing backend for '.$itemType.' could not find its source';
				\OC_Log::write('OCP\Share', $message, \OC_Log::ERROR);
				throw new \Exception($message);
			}
			$parent = null;
			if ($backend instanceof Share_Backend_File_Dependent) {
				$filePath = $backend->getFilePath($itemSource, $uidOwner);
				if ($itemType == 'file' || $itemType == 'folder') {
					$fileSource = $itemSource;
				} else {
					$meta = \OC\Files\Filesystem::getFileInfo($filePath);
					$fileSource = $meta['fileid'];
				}
				if ($fileSource == -1) {
					$message = 'Sharing '.$itemSource.' failed, because the file could not be found in the file cache';
					\OC_Log::write('OCP\Share', $message, \OC_Log::ERROR);
					throw new \Exception($message);
				}
			} else {
				$filePath = null;
				$fileSource = null;
			}
		}
		$query = \OC_DB::prepare('INSERT INTO `*PREFIX*share` (`item_type`, `item_source`, `item_target`, `parent`, `share_type`, `share_with`, `uid_owner`, `permissions`, `stime`, `file_source`, `file_target`, `token`) VALUES (?,?,?,?,?,?,?,?,?,?,?,?)');
		// Share with a group
		if ($shareType == self::SHARE_TYPE_GROUP) {
			$groupItemTarget = self::generateTarget($itemType, $itemSource, $shareType, $shareWith['group'], $uidOwner, $suggestedItemTarget);
			if (isset($fileSource)) {
				if ($parentFolder) {
					if ($parentFolder === true) {
						$groupFileTarget = self::generateTarget('file', $filePath, $shareType, $shareWith['group'], $uidOwner, $suggestedFileTarget);
						// Set group default file target for future use
						$parentFolders[0]['folder'] = $groupFileTarget;
					} else {
						// Get group default file target
						$groupFileTarget = $parentFolder[0]['folder'].$itemSource;
						$parent = $parentFolder[0]['id'];
					}
				} else {
					$groupFileTarget = self::generateTarget('file', $filePath, $shareType, $shareWith['group'], $uidOwner, $suggestedFileTarget);
				}
			} else {
				$groupFileTarget = null;
			}
			$query->execute(array($itemType, $itemSource, $groupItemTarget, $parent, $shareType, $shareWith['group'], $uidOwner, $permissions, time(), $fileSource, $groupFileTarget, $token));
			// Save this id, any extra rows for this group share will need to reference it
			$parent = \OC_DB::insertid('*PREFIX*share');
			// Loop through all users of this group in case we need to add an extra row
			foreach ($shareWith['users'] as $uid) {
				$itemTarget = self::generateTarget($itemType, $itemSource, self::SHARE_TYPE_USER, $uid, $uidOwner, $suggestedItemTarget, $parent);
				if (isset($fileSource)) {
					if ($parentFolder) {
						if ($parentFolder === true) {
							$fileTarget = self::generateTarget('file', $filePath, self::SHARE_TYPE_USER, $uid, $uidOwner, $suggestedFileTarget, $parent);
							if ($fileTarget != $groupFileTarget) {
								$parentFolders[$uid]['folder'] = $fileTarget;
							}
						} else if (isset($parentFolder[$uid])) {
							$fileTarget = $parentFolder[$uid]['folder'].$itemSource;
							$parent = $parentFolder[$uid]['id'];
						}
					} else {
						$fileTarget = self::generateTarget('file', $filePath, self::SHARE_TYPE_USER, $uid, $uidOwner, $suggestedFileTarget, $parent);
					}
				} else {
					$fileTarget = null;
				}
				\OC_Hook::emit('OCP\Share', 'post_shared', array(
					'itemType' => $itemType,
					'itemSource' => $itemSource,
					'itemTarget' => $itemTarget,
					'parent' => $parent,
					'shareType' => self::$shareTypeGroupUserUnique,
					'shareWith' => $uid,
					'uidOwner' => $uidOwner,
					'permissions' => $permissions,
					'fileSource' => $fileSource,
					'fileTarget' => $fileTarget,
					'id' => $parent,
					'token' => $token
				));
				// Insert an extra row for the group share if the item or file target is unique for this user
				if ($itemTarget != $groupItemTarget || (isset($fileSource) && $fileTarget != $groupFileTarget)) {
					$query->execute(array($itemType, $itemSource, $itemTarget, $parent, self::$shareTypeGroupUserUnique, $uid, $uidOwner, $permissions, time(), $fileSource, $fileTarget, $token));
					$id = \OC_DB::insertid('*PREFIX*share');
				}
			}
			if ($parentFolder === true) {
				// Return parent folders to preserve file target paths for potential children
				return $parentFolders;
			}
		} else {
			$itemTarget = self::generateTarget($itemType, $itemSource, $shareType, $shareWith, $uidOwner, $suggestedItemTarget);
			if (isset($fileSource)) {
				if ($parentFolder) {
					if ($parentFolder === true) {
						$fileTarget = self::generateTarget('file', $filePath, $shareType, $shareWith, $uidOwner, $suggestedFileTarget);
						$parentFolders['folder'] = $fileTarget;
					} else {
						$fileTarget = $parentFolder['folder'].$itemSource;
						$parent = $parentFolder['id'];
					}
				} else {
					$fileTarget = self::generateTarget('file', $filePath, $shareType, $shareWith, $uidOwner, $suggestedFileTarget);
				}
			} else {
				$fileTarget = null;
			}
			$query->execute(array($itemType, $itemSource, $itemTarget, $parent, $shareType, $shareWith, $uidOwner, $permissions, time(), $fileSource, $fileTarget, $token));
			$id = \OC_DB::insertid('*PREFIX*share');
			\OC_Hook::emit('OCP\Share', 'post_shared', array(
				'itemType' => $itemType,
				'itemSource' => $itemSource,
				'itemTarget' => $itemTarget,
				'parent' => $parent,
				'shareType' => $shareType,
				'shareWith' => $shareWith,
				'uidOwner' => $uidOwner,
				'permissions' => $permissions,
				'fileSource' => $fileSource,
				'fileTarget' => $fileTarget,
				'id' => $id,
				'token' => $token
			));
			if ($parentFolder === true) {
				$parentFolders['id'] = $id;
				// Return parent folder to preserve file target paths for potential children
				return $parentFolders;
			}
		}
		return true;
	}

	/**
	* @brief Generate a unique target for the item
	* @param string Item type
	* @param string Item source
	* @param int SHARE_TYPE_USER, SHARE_TYPE_GROUP, or SHARE_TYPE_LINK
	* @param string User or group the item is being shared with
	* @param string The suggested target originating from a reshare (optional)
	* @param int The id of the parent group share (optional)
	* @return string Item target
	*/
	private static function generateTarget($itemType, $itemSource, $shareType, $shareWith, $uidOwner, $suggestedTarget = null, $groupParent = null) {
		$backend = self::getBackend($itemType);
		if ($shareType == self::SHARE_TYPE_LINK) {
			if (isset($suggestedTarget)) {
				return $suggestedTarget;
			}
			return $backend->generateTarget($itemSource, false);
		} else {
			if ($itemType == 'file' || $itemType == 'folder') {
				$column = 'file_target';
				$columnSource = 'file_source';
			} else {
				$column = 'item_target';
				$columnSource = 'item_source';
			}
			if ($shareType == self::SHARE_TYPE_USER) {
				// Share with is a user, so set share type to user and groups
				$shareType = self::$shareTypeUserAndGroups;
				$userAndGroups = array_merge(array($shareWith), \OC_Group::getUserGroups($shareWith));
			} else {
				$userAndGroups = false;
			}
			$exclude = null;
			// Backend has 3 opportunities to generate a unique target
			for ($i = 0; $i < 2; $i++) {
				// Check if suggested target exists first
				if ($i == 0 && isset($suggestedTarget)) {
					$target = $suggestedTarget;
				} else {
					if ($shareType == self::SHARE_TYPE_GROUP) {
						$target = $backend->generateTarget($itemSource, false, $exclude);
					} else {
						$target = $backend->generateTarget($itemSource, $shareWith, $exclude);
					}
					if (is_array($exclude) && in_array($target, $exclude)) {
						break;
					}
				}
				// Check if target already exists
				$checkTarget = self::getItems($itemType, $target, $shareType, $shareWith);
				if (!empty($checkTarget)) {
					foreach ($checkTarget as $item) {
						// Skip item if it is the group parent row
						if (isset($groupParent) && $item['id'] == $groupParent) {
							if (count($checkTarget) == 1) {
								return $target;
							} else {
								continue;
							}
						}
						if ($item['uid_owner'] == $uidOwner) {
							if ($itemType == 'file' || $itemType == 'folder') {
								$meta = \OC\Files\Filesystem::getFileInfo($itemSource);
								if ($item['file_source'] == $meta['fileid']) {
									return $target;
								}
							} else if ($item['item_source'] == $itemSource) {
								return $target;
							}
						}
					}
					if (!isset($exclude)) {
						$exclude = array();
					}
					// Find similar targets to improve backend's chances to generate a unqiue target
					if ($userAndGroups) {
						if ($column == 'file_target') {
							$checkTargets = \OC_DB::prepare('SELECT `'.$column.'` FROM `*PREFIX*share` WHERE `item_type` IN (\'file\', \'folder\') AND `share_type` IN (?,?,?) AND `share_with` IN (\''.implode('\',\'', $userAndGroups).'\')');
							$result = $checkTargets->execute(array(self::SHARE_TYPE_USER, self::SHARE_TYPE_GROUP, self::$shareTypeGroupUserUnique));
						} else {
							$checkTargets = \OC_DB::prepare('SELECT `'.$column.'` FROM `*PREFIX*share` WHERE `item_type` = ? AND `share_type` IN (?,?,?) AND `share_with` IN (\''.implode('\',\'', $userAndGroups).'\')');
							$result = $checkTargets->execute(array($itemType, self::SHARE_TYPE_USER, self::SHARE_TYPE_GROUP, self::$shareTypeGroupUserUnique));
						}
					} else {
						if ($column == 'file_target') {
							$checkTargets = \OC_DB::prepare('SELECT `'.$column.'` FROM `*PREFIX*share` WHERE `item_type` IN (\'file\', \'folder\') AND `share_type` = ? AND `share_with` = ?');
							$result = $checkTargets->execute(array(self::SHARE_TYPE_GROUP, $shareWith));
						} else {
							$checkTargets = \OC_DB::prepare('SELECT `'.$column.'` FROM `*PREFIX*share` WHERE `item_type` = ? AND `share_type` = ? AND `share_with` = ?');
							$result = $checkTargets->execute(array($itemType, self::SHARE_TYPE_GROUP, $shareWith));
						}
					}
					while ($row = $result->fetchRow()) {
						$exclude[] = $row[$column];
					}
				} else {
					return $target;
				}
			}
		}
		$message = 'Sharing backend registered for '.$itemType.' did not generate a unique target for '.$itemSource;
		\OC_Log::write('OCP\Share', $message, \OC_Log::ERROR);
		throw new \Exception($message);
	}

	/**
	* @brief Delete all reshares of an item
	* @param int Id of item to delete
	* @param bool If true, exclude the parent from the delete (optional)
	* @param string The user that the parent was shared with (optinal)
	*/
	private static function delete($parent, $excludeParent = false, $uidOwner = null) {
		$ids = array($parent);
		$parents = array($parent);
		while (!empty($parents)) {
			$parents = "'".implode("','", $parents)."'";
			// Check the owner on the first search of reshares, useful for finding and deleting the reshares by a single user of a group share
			if (count($ids) == 1 && isset($uidOwner)) {
				$query = \OC_DB::prepare('SELECT `id`, `uid_owner`, `item_type`, `item_target`, `parent` FROM `*PREFIX*share` WHERE `parent` IN ('.$parents.') AND `uid_owner` = ?');
				$result = $query->execute(array($uidOwner));
			} else {
				$query = \OC_DB::prepare('SELECT `id`, `item_type`, `item_target`, `parent`, `uid_owner` FROM `*PREFIX*share` WHERE `parent` IN ('.$parents.')');
				$result = $query->execute();
			}
			// Reset parents array, only go through loop again if items are found
			$parents = array();
			while ($item = $result->fetchRow()) {
				// Search for a duplicate parent share, this occurs when an item is shared to the same user through a group and user or the same item is shared by different users
				$userAndGroups = array_merge(array($item['uid_owner']), \OC_Group::getUserGroups($item['uid_owner']));
				$query = \OC_DB::prepare('SELECT `id`, `permissions` FROM `*PREFIX*share` WHERE `item_type` = ? AND `item_target` = ? AND `share_type` IN (?,?,?) AND `share_with` IN (\''.implode('\',\'', $userAndGroups).'\') AND `uid_owner` != ? AND `id` != ?');
				$duplicateParent = $query->execute(array($item['item_type'], $item['item_target'], self::SHARE_TYPE_USER, self::SHARE_TYPE_GROUP, self::$shareTypeGroupUserUnique, $item['uid_owner'], $item['parent']))->fetchRow();
				if ($duplicateParent) {
					// Change the parent to the other item id if share permission is granted
					if ($duplicateParent['permissions'] & PERMISSION_SHARE) {
						$query = \OC_DB::prepare('UPDATE `*PREFIX*share` SET `parent` = ? WHERE `id` = ?');
						$query->execute(array($duplicateParent['id'], $item['id']));
						continue;
					}
				}
				$ids[] = $item['id'];
				$parents[] = $item['id'];
			}
		}
		if ($excludeParent) {
			unset($ids[0]);
		}
		if (!empty($ids)) {
			$ids = "'".implode("','", $ids)."'";
			$query = \OC_DB::prepare('DELETE FROM `*PREFIX*share` WHERE `id` IN ('.$ids.')');
			$query->execute();
		}
	}

	/**
	* Hook Listeners
	*/

	public static function post_deleteUser($arguments) {
		// Delete any items shared with the deleted user
		$query = \OC_DB::prepare('DELETE FROM `*PREFIX*share` WHERE `share_with` = ? AND `share_type` = ? OR `share_type` = ?');
		$result = $query->execute(array($arguments['uid'], self::SHARE_TYPE_USER, self::$shareTypeGroupUserUnique));
		// Delete any items the deleted user shared
		$query = \OC_DB::prepare('SELECT `id` FROM `*PREFIX*share` WHERE `uid_owner` = ?');
		$result = $query->execute(array($arguments['uid']));
		while ($item = $result->fetchRow()) {
			self::delete($item['id']);
		}
	}

	public static function post_addToGroup($arguments) {
		// Find the group shares and check if the user needs a unique target
		$query = \OC_DB::prepare('SELECT * FROM `*PREFIX*share` WHERE `share_type` = ? AND `share_with` = ?');
		$result = $query->execute(array(self::SHARE_TYPE_GROUP, $arguments['gid']));
		$query = \OC_DB::prepare('INSERT INTO `*PREFIX*share` (`item_type`, `item_source`, `item_target`, `parent`, `share_type`, `share_with`, `uid_owner`, `permissions`, `stime`, `file_source`, `file_target`) VALUES (?,?,?,?,?,?,?,?,?,?,?)');
		while ($item = $result->fetchRow()) {
			if ($item['item_type'] == 'file' || $item['item_type'] == 'file') {
				$itemTarget = null;
			} else {
				$itemTarget = self::generateTarget($item['item_type'], $item['item_source'], self::SHARE_TYPE_USER, $arguments['uid'], $item['uid_owner'], $item['item_target'], $item['id']);
			}
			if (isset($item['file_source'])) {
				$fileTarget = self::generateTarget($item['item_type'], $item['item_source'], self::SHARE_TYPE_USER, $arguments['uid'], $item['uid_owner'], $item['file_target'], $item['id']);
			} else {
				$fileTarget = null;
			}
			// Insert an extra row for the group share if the item or file target is unique for this user
			if ($itemTarget != $item['item_target'] || $fileTarget != $item['file_target']) {
				$query->execute(array($item['item_type'], $item['item_source'], $itemTarget, $item['id'], self::$shareTypeGroupUserUnique, $arguments['uid'], $item['uid_owner'], $item['permissions'], $item['stime'], $item['file_source'], $fileTarget));
				\OC_DB::insertid('*PREFIX*share');
			}
		}
	}

	public static function post_removeFromGroup($arguments) {
		// TODO Don't call if user deleted?
		$query = \OC_DB::prepare('SELECT `id`, `share_type` FROM `*PREFIX*share` WHERE (`share_type` = ? AND `share_with` = ?) OR (`share_type` = ? AND `share_with` = ?)');
		$result = $query->execute(array(self::SHARE_TYPE_GROUP, $arguments['gid'], self::$shareTypeGroupUserUnique, $arguments['uid']));
		while ($item = $result->fetchRow()) {
			if ($item['share_type'] == self::SHARE_TYPE_GROUP) {
				// Delete all reshares by this user of the group share
				self::delete($item['id'], true, $arguments['uid']);
			} else {
				self::delete($item['id']);
			}
		}
	}

	public static function post_deleteGroup($arguments) {
		$query = \OC_DB::prepare('SELECT id FROM `*PREFIX*share` WHERE `share_type` = ? AND `share_with` = ?');
		$result = $query->execute(array(self::SHARE_TYPE_GROUP, $arguments['gid']));
		while ($item = $result->fetchRow()) {
			self::delete($item['id']);
		}
	}

}

/**
* Interface that apps must implement to share content.
*/
interface Share_Backend {

	/**
	* @brief Get the source of the item to be stored in the database
	* @param string Item source
	* @param string Owner of the item
	* @return mixed|array|false Source
	*
	* Return an array if the item is file dependent, the array needs two keys: 'item' and 'file'
	* Return false if the item does not exist for the user
	*
	* The formatItems() function will translate the source returned back into the item
	*/
	public function isValidSource($itemSource, $uidOwner);

	/**
	* @brief Get a unique name of the item for the specified user
	* @param string Item source
	* @param string|false User the item is being shared with
	* @param array|null List of similar item names already existing as shared items
	* @return string Target name
	*
	* This function needs to verify that the user does not already have an item with this name.
	* If it does generate a new name e.g. name_#
	*/
	public function generateTarget($itemSource, $shareWith, $exclude = null);

	/**
	* @brief Converts the shared item sources back into the item in the specified format
	* @param array Shared items
	* @param int Format
	* @return ?
	*
	* The items array is a 3-dimensional array with the item_source as the first key and the share id as the second key to an array with the share info.
	* The key/value pairs included in the share info depend on the function originally called:
	* If called by getItem(s)Shared: id, item_type, item, item_source, share_type, share_with, permissions, stime, file_source
	* If called by getItem(s)SharedWith: id, item_type, item, item_source, item_target, share_type, share_with, permissions, stime, file_source, file_target
	* This function allows the backend to control the output of shared items with custom formats.
	* It is only called through calls to the public getItem(s)Shared(With) functions.
	*/
	public function formatItems($items, $format, $parameters = null);

}

/**
* Interface for share backends that share content that is dependent on files.
* Extends the Share_Backend interface.
*/
interface Share_Backend_File_Dependent extends Share_Backend {

	/**
	* @brief Get the file path of the item
	* @param
	* @param
	* @return
	*/
	public function getFilePath($itemSource, $uidOwner);

}

/**
* Interface for collections of of items implemented by another share backend.
* Extends the Share_Backend interface.
*/
interface Share_Backend_Collection extends Share_Backend {

	/**
	* @brief Get the sources of the children of the item
	* @param string Item source
	* @return array Returns an array of children each inside an array with the keys: source, target, and file_path if applicable
	*/
	public function getChildren($itemSource);

}<|MERGE_RESOLUTION|>--- conflicted
+++ resolved
@@ -305,13 +305,9 @@
 			if ($parentFolder && $files = \OC\Files\Filesystem::getDirectoryContent($itemSource)) {
 				for ($i = 0; $i < count($files); $i++) {
 					$name = substr($files[$i]['name'], strpos($files[$i]['name'], $itemSource) - strlen($itemSource));
-<<<<<<< HEAD
-					if ($files[$i]['mimetype'] == 'httpd/unix-directory' && $children = \OC\Files\Filesystem::getDirectoryContent($name, '/')) {
-=======
 					if ($files[$i]['mimetype'] == 'httpd/unix-directory'
-						&& $children = \OC_Files::getDirectoryContent($name, '/')
+						&& $children = \OC\Files\Filesystem::getDirectoryContent($name, '/')
 					) {
->>>>>>> 1d57a2e2
 						// Continue scanning into child folders
 						array_push($files, $children);
 					} else {
@@ -687,10 +683,6 @@
 				}
 			} else {
 				if ($fileDependent) {
-<<<<<<< HEAD
-					if (($itemType == 'file' || $itemType == 'folder') && $format == \OC_Share_Backend_File::FORMAT_GET_FOLDER_CONTENTS || $format == \OC_Share_Backend_File::FORMAT_FILE_APP_ROOT) {
-						$select = '`*PREFIX*share`.`id`, `item_type`, `*PREFIX*share`.`parent`, `uid_owner`, `share_type`, `share_with`, `file_source`, `path`, `file_target`, `permissions`, `expiration`, `storage`, `*PREFIX*filecache`.`parent` as `file_parent`, `name`, `mtime`, `mimetype`, `mimepart`, `size`, `encrypted`';
-=======
 					if (($itemType == 'file' || $itemType == 'folder')
 						&& $format == \OC_Share_Backend_File::FORMAT_FILE_APP
 						|| $format == \OC_Share_Backend_File::FORMAT_FILE_APP_ROOT
@@ -699,7 +691,6 @@
 								 .'`share_type`, `share_with`, `file_source`, `path`, `file_target`, `permissions`, '
 								 .'`expiration`, `name`, `ctime`, `mtime`, `mimetype`, `size`, `encrypted`, '
 								 .'`versioned`, `writable`';
->>>>>>> 1d57a2e2
 					} else {
 						$select = '`*PREFIX*share`.`id`, `item_type`, `item_source`, `item_target`, `*PREFIX*share`.`parent`, `share_type`, `share_with`, `uid_owner`, `file_source`, `path`, `file_target`, `permissions`, `stime`, `expiration`, `token`';
 					}
