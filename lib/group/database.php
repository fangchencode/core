--- conflicted
+++ resolved
@@ -164,17 +164,12 @@
 	 *
 	 * Returns a list with all groups
 	 */
-<<<<<<< HEAD
-	public function getGroups($search = '', $limit = 10, $offset = 0) {
-		$query = OC_DB::prepare('SELECT gid FROM *PREFIX*groups WHERE gid LIKE ? LIMIT '.$limit.' OFFSET '.$offset);
-=======
 	public function getGroups($search = '', $limit = -1, $offset = 0) {
 		if ($limit == -1) {
 			$query = OC_DB::prepare('SELECT gid FROM *PREFIX*groups WHERE gid LIKE ?');
 		} else {
 			$query = OC_DB::prepare('SELECT gid FROM *PREFIX*groups WHERE gid LIKE ? LIMIT '.$limit.' OFFSET '.$offset);
 		}
->>>>>>> 62e4f55f
 		$result = $query->execute(array($search.'%'));
 		$groups = array();
 		while ($row = $result->fetchRow()) {
