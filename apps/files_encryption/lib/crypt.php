<?php
/**
 * ownCloud
 *
 * @author Frank Karlitschek
 * @copyright 2012 Frank Karlitschek frank@owncloud.org
 *
 * This library is free software; you can redistribute it and/or
 * modify it under the terms of the GNU AFFERO GENERAL PUBLIC LICENSE
 * License as published by the Free Software Foundation; either
 * version 3 of the License, or any later version.
 *
 * This library is distributed in the hope that it will be useful,
 * but WITHOUT ANY WARRANTY; without even the implied warranty of
 * MERCHANTABILITY or FITNESS FOR A PARTICULAR PURPOSE.  See the
 * GNU AFFERO GENERAL PUBLIC LICENSE for more details.
 *
 * You should have received a copy of the GNU Affero General Public
 * License along with this library.  If not, see <http://www.gnu.org/licenses/>.
 *
 */



// Todo:
//  - Crypt/decrypt button in the userinterface
//  - Setting if crypto should be on by default
//  - Add a setting "Don´t encrypt files larger than xx because of performance reasons"
//  - Transparent decrypt/encrypt in filesystem.php. Autodetect if a file is encrypted (.encrypted extension)
//  - Don't use a password directly as encryption key. but a key which is stored on the server and encrypted with the user password. -> password change faster
//  - IMPORTANT! Check if the block lenght of the encrypted data stays the same


require_once 'Crypt_Blowfish/Blowfish.php';

/**
 * This class is for crypting and decrypting
 */
class OC_Crypt {
	static private $bf = null;

	public static function loginListener($params) {
		self::init($params['uid'], $params['password']);
	}

<<<<<<< HEAD
	public static function init($login,$password) {
		$view=new \OC\Files\View('/');
=======
	public static function init($login, $password) {
		$view=new OC_FilesystemView('/');
>>>>>>> 555dd5c2
		if(!$view->file_exists('/'.$login)) {
			$view->mkdir('/'.$login);
		}

		OC_FileProxy::$enabled=false;
		if(!$view->file_exists('/'.$login.'/encryption.key')) {// does key exist?
			OC_Crypt::createkey($login, $password);
		}
		$key=$view->file_get_contents('/'.$login.'/encryption.key');
		OC_FileProxy::$enabled=true;
		$_SESSION['enckey']=OC_Crypt::decrypt($key, $password);
	}


	/**
	 * get the blowfish encryption handeler for a key
	 * @param string $key (optional)
	 * @return Crypt_Blowfish
	 *
	 * if the key is left out, the default handeler will be used
	 */
	public static function getBlowfish($key='') {
		if($key) {
			return new Crypt_Blowfish($key);
		}else{
			if(!isset($_SESSION['enckey'])) {
				return false;
			}
			if(!self::$bf) {
				self::$bf=new Crypt_Blowfish($_SESSION['enckey']);
			}
			return self::$bf;
		}
	}

	public static function createkey($username, $passcode) {
		// generate a random key
		$key=mt_rand(10000, 99999).mt_rand(10000, 99999).mt_rand(10000, 99999).mt_rand(10000, 99999);

		// encrypt the key with the passcode of the user
		$enckey=OC_Crypt::encrypt($key, $passcode);

		// Write the file
		$proxyEnabled=OC_FileProxy::$enabled;
		OC_FileProxy::$enabled=false;
		$view = new \OC\Files\View('/' . $username);
		$view->file_put_contents('/encryption.key', $enckey);
		OC_FileProxy::$enabled=$proxyEnabled;
	}

	public static function changekeypasscode($oldPassword, $newPassword) {
		if(OCP\User::isLoggedIn()) {
			$username=OCP\USER::getUser();
			$view=new \OC\Files\View('/'.$username);

			// read old key
			$key=$view->file_get_contents('/encryption.key');

			// decrypt key with old passcode
			$key=OC_Crypt::decrypt($key, $oldPassword);

			// encrypt again with new passcode
			$key=OC_Crypt::encrypt($key, $newPassword);

			// store the new key
			$view->file_put_contents('/encryption.key', $key );
		}
	}

	/**
	 * @brief encrypts an content
	 * @param $content the cleartext message you want to encrypt
	 * @param $key the encryption key (optional)
	 * @returns encrypted content
	 *
	 * This function encrypts an content
	 */
	public static function encrypt( $content, $key='') {
		$bf = self::getBlowfish($key);
		return $bf->encrypt($content);
	}

	/**
	* @brief decryption of an content
	* @param $content the cleartext message you want to decrypt
	* @param $key the encryption key (optional)
	* @returns cleartext content
	*
	* This function decrypts an content
	*/
	public static function decrypt( $content, $key='') {
		$bf = self::getBlowfish($key);
		$data=$bf->decrypt($content);
		return $data;
	}

	/**
	* @brief encryption of a file
	* @param string $source
	* @param string $target
	* @param string $key the decryption key
	*
	* This function encrypts a file
	*/
	public static function encryptFile( $source, $target, $key='') {
		$handleread  = fopen($source, "rb");
		if($handleread!=false) {
			$handlewrite = fopen($target, "wb");
			while (!feof($handleread)) {
				$content = fread($handleread, 8192);
				$enccontent=OC_CRYPT::encrypt( $content, $key);
				fwrite($handlewrite, $enccontent);
			}
			fclose($handlewrite);
			fclose($handleread);
		}
	}


	/**
		* @brief decryption of a file
		* @param string $source
		* @param string $target
		* @param string $key the decryption key
		*
		* This function decrypts a file
		*/
	public static function decryptFile( $source, $target, $key='') {
		$handleread  = fopen($source, "rb");
		if($handleread!=false) {
			$handlewrite = fopen($target, "wb");
			while (!feof($handleread)) {
				$content = fread($handleread, 8192);
				$enccontent=OC_CRYPT::decrypt( $content, $key);
				if(feof($handleread)) {
					$enccontent=rtrim($enccontent, "\0");
				}
				fwrite($handlewrite, $enccontent);
			}
			fclose($handlewrite);
			fclose($handleread);
		}
	}

	/**
	 * encrypt data in 8192b sized blocks
	 */
	public static function blockEncrypt($data, $key='') {
		$result='';
		while(strlen($data)) {
			$result.=self::encrypt(substr($data, 0, 8192), $key);
			$data=substr($data, 8192);
		}
		return $result;
	}

	/**
	 * decrypt data in 8192b sized blocks
	 */
	public static function blockDecrypt($data, $key='', $maxLength=0) {
		$result='';
		while(strlen($data)) {
			$result.=self::decrypt(substr($data, 0, 8192), $key);
			$data=substr($data, 8192);
		}
		if($maxLength>0) {
			return substr($result, 0, $maxLength);
		}else{
			return rtrim($result, "\0");
		}
	}
}<|MERGE_RESOLUTION|>--- conflicted
+++ resolved
@@ -43,13 +43,8 @@
 		self::init($params['uid'], $params['password']);
 	}
 
-<<<<<<< HEAD
-	public static function init($login,$password) {
+	public static function init($login, $password) {
 		$view=new \OC\Files\View('/');
-=======
-	public static function init($login, $password) {
-		$view=new OC_FilesystemView('/');
->>>>>>> 555dd5c2
 		if(!$view->file_exists('/'.$login)) {
 			$view->mkdir('/'.$login);
 		}
@@ -85,7 +80,7 @@
 		}
 	}
 
-	public static function createkey($username, $passcode) {
+	public static function createkey($username,$passcode) {
 		// generate a random key
 		$key=mt_rand(10000, 99999).mt_rand(10000, 99999).mt_rand(10000, 99999).mt_rand(10000, 99999);
 
@@ -200,7 +195,7 @@
 	public static function blockEncrypt($data, $key='') {
 		$result='';
 		while(strlen($data)) {
-			$result.=self::encrypt(substr($data, 0, 8192), $key);
+			$result.=self::encrypt(substr($data, 0, 8192),$key);
 			$data=substr($data, 8192);
 		}
 		return $result;
@@ -209,10 +204,10 @@
 	/**
 	 * decrypt data in 8192b sized blocks
 	 */
-	public static function blockDecrypt($data, $key='', $maxLength=0) {
+	public static function blockDecrypt($data, $key='',$maxLength=0) {
 		$result='';
 		while(strlen($data)) {
-			$result.=self::decrypt(substr($data, 0, 8192), $key);
+			$result.=self::decrypt(substr($data, 0, 8192),$key);
 			$data=substr($data, 8192);
 		}
 		if($maxLength>0) {
