--- conflicted
+++ resolved
@@ -1,288 +1,290 @@
-<?php
-
-/**
- * ownCloud
- *
- * @author Sam Tuke
- * @copyright 2012 Sam Tuke samtuke@owncloud.org
- *
- * This library is free software; you can redistribute it and/or
- * modify it under the terms of the GNU AFFERO GENERAL PUBLIC LICENSE
- * License as published by the Free Software Foundation; either
- * version 3 of the License, or any later version.
- *
- * This library is distributed in the hope that it will be useful,
- * but WITHOUT ANY WARRANTY; without even the implied warranty of
- * MERCHANTABILITY or FITNESS FOR A PARTICULAR PURPOSE.  See the
- * GNU AFFERO GENERAL PUBLIC LICENSE for more details.
- *
- * You should have received a copy of the GNU Affero General Public
- * License along with this library.  If not, see <http://www.gnu.org/licenses/>.
- *
- */
-
-namespace OCA\Encryption;
-
-/**
- * Class for hook specific logic
- */
-
-class Hooks {
-
-	/**
-	 * @brief Startup encryption backend upon user login
-	 * @note This method should never be called for users using client side encryption
-	 */
-	public static function login( $params ) {
-	
-		// Manually initialise Filesystem{} singleton with correct 
-		// fake root path, in order to avoid fatal webdav errors
-		\OC\Files\Filesystem::init( $params['uid'], $params['uid'] . '/' . 'files' . '/' );
-	
-		$view = new \OC_FilesystemView( '/' );
-		$util = new Util( $view, $params['uid'] );
-		
-		// Check files_encryption infrastructure is ready for action
-		if ( ! $util->ready() ) {
-			
-			\OC_Log::write( 'Encryption library', 'User account "' . $params['uid'] . '" is not ready for encryption; configuration started', \OC_Log::DEBUG );
-			
-			return $util->setupServerSide( $params['password'] );
-
-		}
-	
-		\OC_FileProxy::$enabled = false;
-		
-		$encryptedKey = Keymanager::getPrivateKey( $view, $params['uid'] );
-		
-		\OC_FileProxy::$enabled = true;
-		
-		$privateKey = Crypt::symmetricDecryptFileContent( $encryptedKey, $params['password'] );
-		
-		$session = new Session();
-		$session->setPrivateKey( $privateKey, $params['uid'] );
-		
-		$view1 = new \OC_FilesystemView( '/' . $params['uid'] );
-		
-		// Set legacy encryption key if it exists, to support 
-		// depreciated encryption system
-		if ( 
-			$view1->file_exists( 'encryption.key' )
-			&& $encLegacyKey = $view1->file_get_contents( 'encryption.key' ) 
-		) {
-		
-			$plainLegacyKey = Crypt::legacyDecrypt( $encLegacyKey, $params['password'] );
-			
-			$session->setLegacyKey( $plainLegacyKey );
-		
-		}
-		
-		\OC_FileProxy::$enabled = false;
-		
-		$publicKey = Keymanager::getPublicKey( $view, $params['uid'] );
-		
-		\OC_FileProxy::$enabled = false;
-		
-		// Encrypt existing user files:
-		// This serves to upgrade old versions of the encryption
-		// app (see appinfo/spec.txt)
-		if ( 
-			$util->encryptAll( $publicKey,  '/' . $params['uid'] . '/' . 'files', $session->getLegacyKey(), $params['password'] )
-		) {
-			
-			\OC_Log::write( 
-				'Encryption library', 'Encryption of existing files belonging to "' . $params['uid'] . '" started at login'
-				, \OC_Log::INFO 
-			);
-		
-		}
-
-		return true;
-
-	}
-	
-	/**
-	 * @brief Change a user's encryption passphrase
-	 * @param array $params keys: uid, password
-	 */
-	public static function setPassphrase( $params ) {
-		
-		// Only attempt to change passphrase if server-side encryption
-		// is in use (client-side encryption does not have access to 
-		// the necessary keys)
-		if ( Crypt::mode() == 'server' ) {
-			
-			$session = new Session();
-			
-			// Get existing decrypted private key
-			$privateKey = $session->getPrivateKey();
-			
-			// Encrypt private key with new user pwd as passphrase
-			$encryptedPrivateKey = Crypt::symmetricEncryptFileContent( $privateKey, $params['password'] );
-			
-			// Save private key
-			Keymanager::setPrivateKey( $encryptedPrivateKey );
-			
-			// NOTE: Session does not need to be updated as the 
-			// private key has not changed, only the passphrase 
-			// used to decrypt it has changed
-			
-		}
-	
-	}
-	
-	/**
-	 * @brief update the encryption key of the file uploaded by the client
-	 */
-	public static function updateKeyfileFromClient( $params ) {
-	
-		if ( Crypt::mode() == 'client' ) {
-			
-			if ( isset( $params['properties']['key'] ) ) {
-				
-				$view = new \OC_FilesystemView( '/' );
-				$userId = \OCP\User::getUser();
-				
-				Keymanager::setFileKey( $view, $params['path'], $userId, $params['properties']['key'] );
-				
-			} else {
-				
-				\OC_Log::write( 
-					'Encryption library', "Client side encryption is enabled but the client doesn't provide a encryption key for the file!"
-					, \OC_Log::ERROR 
-				);
-				
-			}
-			
-		}
-		
-	}
-	
-	/**
-	 * @brief get all users with access to the file and encrypt the file key to each of them
-	 */
-	public static function postShared( $params ) {
-<<<<<<< HEAD
-	
-		// NOTE: $params has keys:
-		// [itemType] => file
-		// itemSource -> int, filecache file ID
-		// [parent] => 
-		// [itemTarget] => /13
-		// shareWith -> string, uid of user being shared to
-		// fileTarget -> path of file being shared
-		// uidOwner -> owner of the original file being shared
-		// [shareType] => 0
-		// [shareWith] => test1
-		// [uidOwner] => admin
-		// [permissions] => 17
-		// [fileSource] => 13
-		// [fileTarget] => /test8
-		// [id] => 10
-		// [token] => 
-		
-		// TODO: Should other kinds of item be encrypted too?
-		if ( $params['itemType'] === 'file' ) {
-		
-			$view = new \OC_FilesystemView( '/' );
-			$session = new Session();
-			$userId = \OCP\User::getUser();
-			$util = new Util( $view, $userId );
-			$path = $util->fileIdToPath( $params['itemSource'] );
-			
-			$usersSharing = \OCP\Share::getUsersSharingFile( $path, true );
-			
-			// Recursively expand path to include subfiles
-			$allPaths = $util->getPaths( $path );
-			
-			$failed = array();
-			
-			// Loop through all subfiles
-			foreach ( $allPaths as $path ) {
-			
-				// Attempt to set shareKey
-				if ( ! $util->setSharedFileKeyfiles( $session, $usersSharing, $path ) ) {
-				
-					$failed[] = $path;
-					
-				}
-				
-			}
-			
-			// If no attempts to set keyfiles failed
-			if ( empty( $failed ) ) {
-			
-				return true;
-				
-			} else {
-			
-				return false;
-				
-			}
-		
-		}
-		
-=======
->>>>>>> df31ee5a
-	}
-	
-	/**
-	 * @brief 
-	 */
-	public static function postUnshare( $params ) {
-		
-		// NOTE: $params has keys:
-		// [itemType] => file
-		// [itemSource] => 13
-		// [shareType] => 0
-		// [shareWith] => test1
-	
-		// TODO: Should other kinds of item be encrypted too?
-		if ( $params['itemType'] === 'file' ) {
-		
-			$view = new \OC_FilesystemView( '/' );
-			$session = new Session();
-			$userId = \OCP\User::getUser();
-			$util = new Util( $view, $userId );
-			$path = $util->fileIdToPath( $params['itemSource'] );
-		
-			// If path is a folder, get all children
-			$allPaths = $util->getPaths( $path );
-			
-			foreach ( $allPaths as $path ) {
-			
-				// Unshare each child path
-				if ( ! Keymanager::delShareKey( $view, $params['shareWith'], $path ) ) {
-				
-					$failed[] = $path;
-					
-				}
-				
-			}
-			
-			// If no attempts to set keyfiles failed
-			if ( empty( $failed ) ) {
-			
-				return true;
-				
-			} else {
-			
-				return false;
-				
-			}
-
-		}
-
-	}
-	
-	/**
-	 * @brief 
-	 */
-	public static function postUnshareAll( $params ) {
-	
-		// NOTE: It appears that this is never called for files, so 
-		// we may not need to implement it
-		
-	}
-	
-}
+<?php
+
+/**
+ * ownCloud
+ *
+ * @author Sam Tuke
+ * @copyright 2012 Sam Tuke samtuke@owncloud.org
+ *
+ * This library is free software; you can redistribute it and/or
+ * modify it under the terms of the GNU AFFERO GENERAL PUBLIC LICENSE
+ * License as published by the Free Software Foundation; either
+ * version 3 of the License, or any later version.
+ *
+ * This library is distributed in the hope that it will be useful,
+ * but WITHOUT ANY WARRANTY; without even the implied warranty of
+ * MERCHANTABILITY or FITNESS FOR A PARTICULAR PURPOSE.  See the
+ * GNU AFFERO GENERAL PUBLIC LICENSE for more details.
+ *
+ * You should have received a copy of the GNU Affero General Public
+ * License along with this library.  If not, see <http://www.gnu.org/licenses/>.
+ *
+ */
+
+namespace OCA\Encryption;
+
+/**
+ * Class for hook specific logic
+ */
+
+class Hooks {
+
+	// TODO: use passphrase for encrypting private key that is separate to 
+	// the login password
+
+	/**
+	 * @brief Startup encryption backend upon user login
+	 * @note This method should never be called for users using client side encryption
+	 */
+	public static function login( $params ) {
+	
+		// Manually initialise Filesystem{} singleton with correct 
+		// fake root path, in order to avoid fatal webdav errors
+		\OC\Files\Filesystem::init( $params['uid'] . '/' . 'files' . '/' );
+	
+		$view = new \OC_FilesystemView( '/' );
+
+		$util = new Util( $view, $params['uid'] );
+		
+		// Check files_encryption infrastructure is ready for action
+		if ( ! $util->ready() ) {
+			
+			\OC_Log::write( 'Encryption library', 'User account "' . $params['uid'] . '" is not ready for encryption; configuration started', \OC_Log::DEBUG );
+			
+			return $util->setupServerSide( $params['password'] );
+
+		}
+	
+		\OC_FileProxy::$enabled = false;
+		
+		$encryptedKey = Keymanager::getPrivateKey( $view, $params['uid'] );
+		
+		\OC_FileProxy::$enabled = true;
+		
+		$privateKey = Crypt::symmetricDecryptFileContent( $encryptedKey, $params['password'] );
+		
+		$session = new Session();
+		
+		$session->setPrivateKey( $privateKey, $params['uid'] );
+		
+		$view1 = new \OC_FilesystemView( '/' . $params['uid'] );
+		
+		// Set legacy encryption key if it exists, to support 
+		// depreciated encryption system
+		if ( 
+			$view1->file_exists( 'encryption.key' )
+			&& $encLegacyKey = $view1->file_get_contents( 'encryption.key' ) 
+		) {
+		
+			$plainLegacyKey = Crypt::legacyDecrypt( $encLegacyKey, $params['password'] );
+			
+			$session->setLegacyKey( $plainLegacyKey );
+		
+		}
+		
+		\OC_FileProxy::$enabled = false;
+		
+		$publicKey = Keymanager::getPublicKey( $view, $params['uid'] );
+		
+		\OC_FileProxy::$enabled = false;
+		
+		// Encrypt existing user files:
+		// This serves to upgrade old versions of the encryption
+		// app (see appinfo/spec.txt)
+		if ( 
+			$util->encryptAll( $publicKey,  '/' . $params['uid'] . '/' . 'files', $session->getLegacyKey(), $params['password'] )
+		) {
+			
+			\OC_Log::write( 
+				'Encryption library', 'Encryption of existing files belonging to "' . $params['uid'] . '" started at login'
+				, \OC_Log::INFO 
+			);
+		
+		}
+
+		return true;
+
+	}
+	
+	/**
+	 * @brief Change a user's encryption passphrase
+	 * @param array $params keys: uid, password
+	 */
+	public static function setPassphrase( $params ) {
+		
+		// Only attempt to change passphrase if server-side encryption
+		// is in use (client-side encryption does not have access to 
+		// the necessary keys)
+		if ( Crypt::mode() == 'server' ) {
+			
+			$session = new Session();
+			
+			// Get existing decrypted private key
+			$privateKey = $session->getPrivateKey();
+			
+			// Encrypt private key with new user pwd as passphrase
+			$encryptedPrivateKey = Crypt::symmetricEncryptFileContent( $privateKey, $params['password'] );
+			
+			// Save private key
+			Keymanager::setPrivateKey( $encryptedPrivateKey );
+			
+			// NOTE: Session does not need to be updated as the 
+			// private key has not changed, only the passphrase 
+			// used to decrypt it has changed
+			
+		}
+	
+	}
+	
+	/**
+	 * @brief update the encryption key of the file uploaded by the client
+	 */
+	public static function updateKeyfile( $params ) {
+	
+		if ( Crypt::mode() == 'client' ) {
+			
+			if ( isset( $params['properties']['key'] ) ) {
+				
+				$view = new \OC_FilesystemView( '/' );
+				$userId = \OCP\User::getUser();
+				
+				Keymanager::setFileKey( $view, $params['path'], $userId, $params['properties']['key'] );
+				
+			} else {
+				
+				\OC_Log::write( 
+					'Encryption library', "Client side encryption is enabled but the client doesn't provide a encryption key for the file!"
+					, \OC_Log::ERROR 
+				);
+				
+			}
+			
+		}
+		
+	}
+	
+	/**
+	 * @brief 
+	 */
+	public static function postShared( $params ) {
+	
+		// NOTE: $params has keys:
+		// [itemType] => file
+		// itemSource -> int, filecache file ID
+		// [parent] => 
+		// [itemTarget] => /13
+		// shareWith -> string, uid of user being shared to
+		// fileTarget -> path of file being shared
+		// uidOwner -> owner of the original file being shared
+		// [shareType] => 0
+		// [shareWith] => test1
+		// [uidOwner] => admin
+		// [permissions] => 17
+		// [fileSource] => 13
+		// [fileTarget] => /test8
+		// [id] => 10
+		// [token] => 
+		
+		// TODO: Should other kinds of item be encrypted too?
+		if ( $params['itemType'] === 'file' ) {
+		
+			$view = new \OC_FilesystemView( '/' );
+			$session = new Session();
+			$userId = \OCP\User::getUser();
+			$util = new Util( $view, $userId );
+			$path = $util->fileIdToPath( $params['itemSource'] );
+			
+			$usersSharing = \OCP\Share::getUsersSharingFile( $path, true );
+			
+			// Recursively expand path to include subfiles
+			$allPaths = $util->getPaths( $path );
+			
+			$failed = array();
+			
+			// Loop through all subfiles
+			foreach ( $allPaths as $path ) {
+			
+				// Attempt to set shareKey
+				if ( ! $util->setSharedFileKeyfiles( $session, $usersSharing, $path ) ) {
+				
+					$failed[] = $path;
+					
+				}
+				
+			}
+			
+			// If no attempts to set keyfiles failed
+			if ( empty( $failed ) ) {
+			
+				return true;
+				
+			} else {
+			
+				return false;
+				
+			}
+		
+		}
+		
+	}
+	
+	/**
+	 * @brief 
+	 */
+	public static function postUnshare( $params ) {
+		
+		// NOTE: $params has keys:
+		// [itemType] => file
+		// [itemSource] => 13
+		// [shareType] => 0
+		// [shareWith] => test1
+	
+		// TODO: Should other kinds of item be encrypted too?
+		if ( $params['itemType'] === 'file' ) {
+		
+			$view = new \OC_FilesystemView( '/' );
+			$session = new Session();
+			$userId = \OCP\User::getUser();
+			$util = new Util( $view, $userId );
+			$path = $util->fileIdToPath( $params['itemSource'] );
+		
+			// If path is a folder, get all children
+			$allPaths = $util->getPaths( $path );
+			
+			foreach ( $allPaths as $path ) {
+			
+				// Unshare each child path
+				if ( ! Keymanager::delShareKey( $view, $params['shareWith'], $path ) ) {
+				
+					$failed[] = $path;
+					
+				}
+				
+			}
+			
+			// If no attempts to set keyfiles failed
+			if ( empty( $failed ) ) {
+			
+				return true;
+				
+			} else {
+			
+				return false;
+				
+			}
+
+		}
+
+	}
+	
+	/**
+	 * @brief 
+	 */
+	public static function postUnshareAll( $params ) {
+	
+		// NOTE: It appears that this is never called for files, so 
+		// we may not need to implement it
+		
+	}
+	
+}