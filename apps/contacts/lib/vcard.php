--- conflicted
+++ resolved
@@ -227,26 +227,13 @@
 	 * @param string $uri the uri of the card, default based on the UID
 	 * @return insertid on success or null if no card.
 	 */
-<<<<<<< HEAD
-	public static function add($id,$data){
-		$fn = null;
-
-		$card = OC_VObject::parse($data);
-		if(!is_null($card)){
-			OC_Contacts_App::$categories->loadFromVObject($card);
-			self::updateValuesFromAdd($card);
-			$data = $card->serialize();
-		}
-		else{
-			OC_Log::write('contacts','OC_Contacts_VCard::add. Error parsing VCard: '.$data,OC_Log::ERROR);
-			return null; // Ditch cards that can't be parsed by Sabre.
-=======
 	public static function add($aid, $card, $uri=null){
 		if(is_null($card)){
 			OC_Log::write('contacts','OC_Contacts_VCard::add. No vCard supplied', OC_Log::ERROR);
 			return null;
->>>>>>> d8cfe77b
 		};
+
+		OC_Contacts_App::$categories->loadFromVObject($card);
 
 		self::updateValuesFromAdd($card);
 
@@ -279,27 +266,7 @@
 	 */
 	public static function addFromDAVData($id,$uri,$data){
 		$card = OC_VObject::parse($data);
-<<<<<<< HEAD
-		if(!is_null($card)){
-			OC_Contacts_App::$categories->loadFromVObject($card);
-			self::updateValuesFromAdd($card);
-			$data = $card->serialize();
-		} else {
-			OC_Log::write('contacts','OC_Contacts_VCard::addFromDAVData. Error parsing VCard: '.$data, OC_Log::ERROR);
-			return null; // Ditch cards that can't be parsed by Sabre.
-		};
-		$fn = $card->getAsString('FN');
-
-		$stmt = OC_DB::prepare( 'INSERT INTO *PREFIX*contacts_cards (addressbookid,fullname,carddata,uri,lastmodified) VALUES(?,?,?,?,?)' );
-		$result = $stmt->execute(array($id,$fn,$data,$uri,time()));
-		$newid = OC_DB::insertid('*PREFIX*contacts_cards');
-
-		OC_Contacts_Addressbook::touch($id);
-
-		return $newid;
-=======
 		return self::add($id, $data, $uri);
->>>>>>> d8cfe77b
 	}
 
 	/**
@@ -311,22 +278,11 @@
 	public static function edit($id, OC_VObject $card){
 		$oldcard = self::find($id);
 
-<<<<<<< HEAD
-		$card = OC_VObject::parse($data);
-		if(!is_null($card)){
-			OC_Contacts_App::$categories->loadFromVObject($card);
-			foreach($card->children as $property){
-				if($property->name == 'FN'){
-					$fn = $property->value;
-					break;
-				}
-			}
-		} else {
-=======
 		if(is_null($card)) {
->>>>>>> d8cfe77b
 			return false;
 		}
+
+		OC_Contacts_App::$categories->loadFromVObject($card);
 
 		$fn = $card->getAsString('FN');
 		if (empty($fn)) {
@@ -355,29 +311,7 @@
 	public static function editFromDAVData($aid,$uri,$data){
 		$oldcard = self::findWhereDAVDataIs($aid,$uri);
 		$card = OC_VObject::parse($data);
-<<<<<<< HEAD
-		if(!is_null($card)){
-			OC_Contacts_App::$categories->loadFromVObject($card);
-			foreach($card->children as $property){
-				if($property->name == 'FN'){
-					$fn = $property->value;
-					break;
-				}
-			}
-		}
-		$now = new DateTime;
-		$card->setString('REV', $now->format(DateTime::W3C));
-		$data = $card->serialize();
-
-		$stmt = OC_DB::prepare( 'UPDATE *PREFIX*contacts_cards SET fullname = ?,carddata = ?, lastmodified = ? WHERE id = ?' );
-		$result = $stmt->execute(array($fn,$data,time(),$oldcard['id']));
-
-		OC_Contacts_Addressbook::touch($oldcard['addressbookid']);
-
-		return true;
-=======
 		return self::edit($oldcard['id'], $card);
->>>>>>> d8cfe77b
 	}
 
 	/**
