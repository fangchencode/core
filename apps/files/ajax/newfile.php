--- conflicted
+++ resolved
@@ -3,29 +3,29 @@
 // Init owncloud
 global $eventSource;
 
-if (!OC_User::isLoggedIn()) {
+if(!OC_User::isLoggedIn()) {
 	exit;
 }
 
 session_write_close();
 // Get the params
-$dir = isset($_REQUEST['dir']) ? '/' . trim($_REQUEST['dir'], '/\\') : '';
-$filename = isset($_REQUEST['filename']) ? trim($_REQUEST['filename'], '/\\') : '';
-$content = isset($_REQUEST['content']) ? $_REQUEST['content'] : '';
-$source = isset($_REQUEST['source']) ? trim($_REQUEST['source'], '/\\') : '';
+$dir = isset( $_REQUEST['dir'] ) ? '/'.trim($_REQUEST['dir'], '/\\') : '';
+$filename = isset( $_REQUEST['filename'] ) ? trim($_REQUEST['filename'], '/\\') : '';
+$content = isset( $_REQUEST['content'] ) ? $_REQUEST['content'] : '';
+$source = isset( $_REQUEST['source'] ) ? trim($_REQUEST['source'], '/\\') : '';
 
-if ($source) {
-	$eventSource = new OC_EventSource();
+if($source) {
+	$eventSource=new OC_EventSource();
 } else {
 	OC_JSON::callCheck();
 }
 
-if ($filename == '') {
-	OCP\JSON::error(array("data" => array("message" => "Empty Filename")));
+if($filename == '') {
+	OCP\JSON::error(array("data" => array( "message" => "Empty Filename" )));
 	exit();
 }
-if (strpos($filename, '/') !== false) {
-	OCP\JSON::error(array("data" => array("message" => "Invalid Filename")));
+if(strpos($filename, '/')!==false) {
+	OCP\JSON::error(array("data" => array( "message" => "Invalid Filename" )));
 	exit();
 }
 
@@ -34,7 +34,7 @@
 	static $lastsize = 0;
 	global $eventSource;
 
-	switch ($notification_code) {
+	switch($notification_code) {
 		case STREAM_NOTIFY_FILE_SIZE_IS:
 			$filesize = $bytes_max;
 			break;
@@ -43,30 +43,17 @@
 			if ($bytes_transferred > 0) {
 				if (!isset($filesize)) {
 				} else {
-					$progress = (int)(($bytes_transferred / $filesize) * 100);
-					if ($progress > $lastsize) { //limit the number or messages send
+					$progress = (int)(($bytes_transferred/$filesize)*100);
+					if($progress>$lastsize) {//limit the number or messages send
 						$eventSource->send('progress', $progress);
 					}
-					$lastsize = $progress;
+					$lastsize=$progress;
 				}
 			}
 			break;
 	}
 }
 
-<<<<<<< HEAD
-if ($source) {
-	if (substr($source, 0, 8) != 'https://' and substr($source, 0, 7) != 'http://') {
-		OCP\JSON::error(array("data" => array("message" => "Not a valid source")));
-		exit();
-	}
-
-	$ctx = stream_context_create(null, array('notification' => 'progress'));
-	$sourceStream = fopen($source, 'rb', false, $ctx);
-	$target = $dir . '/' . $filename;
-	$result = \OC\Files\Filesystem::file_put_contents($target, $sourceStream);
-	if ($result) {
-=======
 $target = $dir.'/'.$filename;
 
 if($source) {
@@ -79,35 +66,23 @@
 	$sourceStream=fopen($source, 'rb', false, $ctx);
 	$result=\OC\Files\Filesystem::file_put_contents($target, $sourceStream);
 	if($result) {
->>>>>>> bd1895bd
 		$meta = \OC\Files\Filesystem::getFileInfo($target);
-		$mime = $meta['mimetype'];
+		$mime=$meta['mimetype'];
 		$id = $meta['fileid'];
-		$eventSource->send('success', array('mime' => $mime, 'size' => \OC\Files\Filesystem::filesize($target), 'id' => $id));
+		$eventSource->send('success', array('mime'=>$mime, 'size'=>\OC\Files\Filesystem::filesize($target), 'id' => $id));
 	} else {
-		$eventSource->send('error', "Error while downloading " . $source . ' to ' . $target);
+		$eventSource->send('error', "Error while downloading ".$source. ' to '.$target);
 	}
 	$eventSource->close();
 	exit();
 } else {
-<<<<<<< HEAD
-	if ($content) {
-		if (\OC\Files\Filesystem::file_put_contents($dir . '/' . $filename, $content)) {
-			$meta = \OC\Files\Filesystem::getFileInfo($dir . '/' . $filename);
-			$id = $meta['fileid'];
-			OCP\JSON::success(array("data" => array('content' => $content, 'id' => $id)));
-			exit();
-		}
-	} elseif (\OC\Files\Filesystem::touch($dir . '/' . $filename)) {
-		$meta = \OC\Files\Filesystem::getFileInfo($dir . '/' . $filename);
+	$success = false;
+	if (!$content) {
 		$templateManager = OC_Helper::getFileTemplateManager();
-		if ($content = $templateManager->getTemplate($meta['mimetype'])) {
-			\OC\Files\Filesystem::file_put_contents($dir . '/' . $filename, $content);
-		}
-		$id = $meta['fileid'];
-		OCP\JSON::success(array("data" => array('content' => $content, 'id' => $id, 'mime' => $meta['mimetype'])));
-=======
-	$success = false;
+		$mimeType = OC_Helper::getMimeType($target);
+		$content = $templateManager->getTemplate($mimeType);
+	}
+
 	if($content) {
 		$success = \OC\Files\Filesystem::file_put_contents($target, $content);
 	} else {
@@ -123,14 +98,8 @@
 			'mime' => $mime,
 			'content' => $content,
 		)));
->>>>>>> bd1895bd
 		exit();
 	}
 }
 
-<<<<<<< HEAD
-
-OCP\JSON::error(array("data" => array("message" => "Error when creating the file")));
-=======
-OCP\JSON::error(array("data" => array( "message" => "Error when creating the file" )));
->>>>>>> bd1895bd
+OCP\JSON::error(array("data" => array( "message" => "Error when creating the file" )));